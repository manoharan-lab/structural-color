# -*- coding: utf-8 -*-
# Copyright 2016 Vinothan N. Manoharan, Victoria Hwang, Anna B. Stephenson, Solomon Barkley
#
# This file is part of the structural-color python package.
#
# This package is free software: you can redistribute it and/or modify
# it under the terms of the GNU General Public License as published by
# the Free Software Foundation, either version 3 of the License, or
# (at your option) any later version.
#
# This package is distributed in the hope that it will be useful,
# but WITHOUT ANY WARRANTY; without even the implied warranty of
# MERCHANTABILITY or FITNESS FOR A PARTICULAR PURPOSE.  See the
# GNU General Public License for more details.
#
# You should have received a copy of the GNU General Public License
# along with this package.  If not, see <http://www.gnu.org/licenses/>.

"""
This package uses a Monte Carlo approach to model multiple scattering of
photons in a medium.

References
----------
[1] K. Wood, B. Whitney, J. Bjorkman, M. Wolff. “Introduction to Monte Carlo
Radiation Transfer” (July 2013).

.. moduleauthor:: Victoria Hwang <vhwang@g.harvard.edu>
.. moduleauthor:: Annie Stephenson <stephenson@g.harvard.edu>
.. moduleauthor:: Vinothan N. Manoharan <vnm@seas.harvard.edu>
"""

from . import mie, model, index_ratio, size_parameter
import numpy as np
from numpy.random import random as random
import structcol as sc
import matplotlib.pyplot as plt
from mpl_toolkits.mplot3d import Axes3D
import itertools
import warnings

eps = 1.e-9

# some templates to use when refactoring later
class MCSimulation:
    """
    Input parameters and methods for running a Monte Carlo calculation.

    Attributes
    ----------

    Methods
    -------
    run()
    """
    def __init__(self):
        """
        Constructor for MCSimulation object.

        Parameters
        ----------
        """
        pass

    def run(self):
        """
        Run the simulation.

        Parameters
        ----------

        Returns
        -------
        MCResult object:
            results of simulation
        """
        pass

class MCResult:
    """
    Results from running Monte Carlo simulation.

    Attributes
    ----------

    Methods
    -------
    """
    def __init__(self):
        """
        Constructor for MCResult object.

        Parameters
        ----------
        """
        pass

class Trajectory:
    """
    Class that describes trajectories of photons packets in a scattering
    and/or absorbing medium.

    Attributes
    ----------
    position : ndarray (structcol.Quantity [length])
        array of position vectors in cartesian coordinates of n trajectories
    direction : ndarray (structcol.Quantity [dimensionless])
        array of direction of propagation vectors in cartesian coordinates
        of n trajectories after every scattering event
    weight : ndarray (structcol.Quantity [dimensionless])
        array of photon packet weights for absorption modeling of n
        trajectories
    nevents : int
        number of scattering events

    Methods
    -------
    absorb(mu_abs, step_size)
        calculate absorption at each scattering event with given absorption 
        coefficient and step size.
    scatter(sintheta, costheta, sinphi, cosphi)
        calculate directions of propagation after each scattering event with
        given randomly sampled scattering and azimuthal angles.
    move(mu_scat)
        calculate new positions of the trajectory with given scattering 
        coefficient, obtained from either Mie theory or the single scattering 
        model.
    plot_coord(ntraj, three_dim=False)
        plot positions of trajectories as a function of number scattering
        events.

    """

    def __init__(self, position, direction, weight):
        """
        Constructor for Trajectory object.

        Attributes
        ----------
        position : see Class attributes
            Dimensions of (3, nevents+1, number of trajectories)
        direction : see Class attributes
            Dimensions of (3, nevents, number of trajectories)
        weight : see Class attributes
            Dimensions of (nevents, number of trajectories)

        """

        self.position = position
        self.direction = direction
        self.weight = weight

    @property
    def nevents(self):
        return self.weight.shape[0]

    def absorb(self, mu_abs, step_size):
        """
        Calculates absorption of photon packet after each scattering event.

        Absorption is modeled as a reduction of a photon packet's weight
        every time it gets scattered using Beer-Lambert's law.

        Parameters
        ----------
        mu_abs : ndarray (structcol.Quantity [1/length])
            Absorption coefficient of packet 
        step_size: ndarray (structcol.Quantity [length])
            Step size of packet (sampled from scattering lengths).

        """
        
        # beer lambert
        weight = np.exp(-mu_abs*np.cumsum(step_size[:,:], axis=0))
        
        self.weight = sc.Quantity(weight)


    def scatter(self, sintheta, costheta, sinphi, cosphi):
        """
        Calculates the directions of propagation (or direction cosines) after
        scattering.

        At a scattering event, a photon packet adopts a new direction of
        propagation, which is randomly sampled from the phase function.

        Parameters
        ----------
        sintheta, costheta, sinphi, cosphi : array_like
            Sines and cosines of scattering (theta) and azimuthal (phi) angles
            sampled from the phase function. Theta and phi are angles that are
            defined with respect to the previous corresponding direction of
            propagation. Thus, they are defined in a local spherical coordinate
            system. All have dimensions of (nevents, ntrajectories).

        """

        kn = self.direction.magnitude

        # Calculate the new x, y, z coordinates of the propagation direction
        # using the following equations, which can be derived by using matrix
        # operations to perform a rotation about the y-axis by angle theta
        # followed by a rotation about the z-axis by angle phi
        for n in np.arange(1,self.nevents):
            kx = ((kn[0,n-1,:]*costheta[n-1,:] + kn[2,n-1,:]*sintheta[n-1,:])*
                  cosphi[n-1,:]) - kn[1,n-1,:]*sinphi[n-1,:]

            ky = ((kn[0,n-1,:]*costheta[n-1,:] + kn[2,n-1,:]*sintheta[n-1,:])*
                  sinphi[n-1,:]) + kn[1,n-1,:]*cosphi[n-1,:]

            kz = -kn[0,n-1,:]*sintheta[n-1,:] + kn[2,n-1,:]*costheta[n-1,:]

            kn[:,n,:] = kx, ky, kz

        # Update all the directions of the trajectories
        self.direction = sc.Quantity(kn, self.direction.units)

    def move(self, step):
        """
        Calculates positions of photon packets in all the trajectories.

        After each scattering event, the photon packet gets a new position
        based on the previous position, the step size, and the direction of
        propagation.

        Parameters
        ----------
        step : ndarray (structcol.Quantity [length])
            Step sizes between scattering events in each of the trajectories.

        """

        displacement = self.position
        displacement[:, 1:, :] = step * self.direction

        # The array of positions is a cumulative sum of all of the
        # displacements
        self.position[0] = np.cumsum(displacement[0,:,:], axis=0)
        self.position[1] = np.cumsum(displacement[1,:,:], axis=0)
        self.position[2] = np.cumsum(displacement[2,:,:], axis=0)


    def plot_coord(self, ntraj, three_dim=False):
        """
        Plots the cartesian coordinates of the trajectories as a function of
        the number of scattering events.

        Parameters
        ----------
        ntraj : int
            Number of trajectories.
        three_dim : bool
            If True, it plots the trajectories' coordinates in 3D.

        """

        colormap = plt.cm.gist_ncar
        colors = itertools.cycle([colormap(i) for i in
                                  np.linspace(0, 0.9, ntraj)])

        f, ax = plt.subplots(3, figsize=(8,17), sharex=True)

        ax[0].plot(np.arange(len(self.position[0,:,0])),
                   self.position[0,:,:], '-')
        ax[0].set_title('Positions during trajectories')
        ax[0].set_ylabel('x (' + str(self.position.units) + ')')

        ax[1].plot(np.arange(len(self.position[1,:,0])),
                   self.position[1,:,:], '-')
        ax[1].set_ylabel('y (' + str(self.position.units) + ')')

        ax[2].plot(np.arange(len(self.position[2,:,0])),
                   self.position[2,:,:], '-')
        ax[2].set_ylabel('z (' + str(self.position.units) + ')')
        ax[2].set_xlabel('scattering event')

        if three_dim == True:
            fig = plt.figure(figsize = (8,6))
            ax3D = fig.add_subplot(111, projection='3d')
            ax3D.set_xlabel('x (' + str(self.position.units) + ')')
            ax3D.set_ylabel('y (' + str(self.position.units) + ')')
            ax3D.set_zlabel('z (' + str(self.position.units) + ')')
            ax3D.set_title('Positions during trajectories')

            for n in np.arange(ntraj):
                ax3D.scatter(self.position[0,:,n], self.position[1,:,n],
                             self.position[2,:,n], color=next(colors))

<<<<<<< HEAD
def calc_reflection(z, z_low, cutoff, ntraj, n_matrix, n_sample, kx, ky, kz,
                    weights=None, detection_angle=np.pi/2):
=======

def select_events(inarray, events):
    '''
    Selects the items of inarray according to event coordinates
    
    Parameters
    ----------
    inarray: 2D array
        Should have axes corresponding to events, trajectories
    events: 1D array
        Should have length corresponding to ntrajectories.
        Non-zero entries correspond to the event of interest
    
    Returns
    -------
    1D array: contains only the elements of inarray corresponding to non-zero events values.
    '''
    valid_events = (events > 0)
    ev = events[valid_events].astype(int) - 1
    tr = np.where(valid_events)[0]

    #want output of the same form as events
    outarray = np.zeros(len(events))
    outarray[valid_events] = inarray[ev, tr]
    if isinstance(inarray, sc.Quantity):
        outarray = sc.Quantity(outarray, inarray.units)
    return outarray

def get_angles(kz, indices):
    '''
    Returns specified angles (relative to normal) from kz components

    Parameters
    ----------
    kz: 2D array
        kz values, with axes corresponding to events, trajectories
    indices: 1D array
        Length ntraj. Values represent events of interest in each trajectory

    Returns
    -------
    1D array of pint quantities (length Ntraj)
    '''
    # select scattering events resulted in exit
    cosz = select_events(kz, indices)
    # calculate angle to normal from cos_z component (only want magnitude)
    return sc.Quantity(np.arccos(np.abs(cosz)),'')

def fresnel_pass_frac(kz, indices, n_before, n_after):
    '''
    Returns weights of interest reduced by fresnel reflection

    Parameters
    ----------
    kz: 2D array
        kz values, with axes corresponding to events, trajectories
    indices: 1D array
        Length ntraj. Values represent events of interest in each trajectory
    n_before: float
        Refractive index of the medium light is coming from
    n_after: float
        Refractive index of the medium light is going to

    Returns
    -------
    1D array of length Ntraj
    '''

    #find angles when crossing interface
    theta = get_angles(kz, indices)

    #find fresnel 
    trans_s, trans_p = model.fresnel_transmission(n_before, n_after, theta)
    return (trans_s + trans_p)/2

def detect_correct(kz, weights, indices, n_before, n_after, thresh_angle):
    '''
    Returns weights of interest within detection angle

    Parameters
    ----------
    kz: 2D array
        kz values, with axes corresponding to events, trajectories
    weights: 2D array
        weights values, with axes corresponding to events, trajectories
    indices: 1D array
        Length ntraj. Values represent events of interest in each trajectory
    n_before: float
        Refractive index of the medium light is coming from
    n_after: float
        Refractive index of the medium light is going to
    thresh_angle: float
        Detection angle to compare with output angles
    Returns
    -------
    1D array of length Ntraj
    '''

    # find angles when crossing interface
    theta = refraction(get_angles(kz, indices), n_before, n_after)
    theta[np.isnan(theta)] = np.inf # this avoids a warning

    # choose only the ones inside detection angle
    filter_weights = weights.copy()
    filter_weights[theta > thresh_angle] = 0
    return filter_weights

def refraction(angles, n_before, n_after):
    '''
    Returns angles after refracting through an interface

    Parameters
    ----------
    angles: float or array of floats
        angles relative to normal before the interface
    n_before: float
        Refractive index of the medium light is coming from
    n_after: float
        Refractive index of the medium light is going to
    '''

    snell = n_before / n_after * np.sin(angles)
    snell[abs(snell) > 1] = np.nan # this avoids a warning
    return np.arcsin(snell)

def calc_refl_trans(trajectories, z_low, cutoff, n_medium, n_sample, 
                    detection_angle=np.pi/2):
>>>>>>> 6dab248ecd2ef005bf12b846dac9dfbb0c0d8de3
    """
    Counts the fraction of reflected and transmitted trajectories after a cutoff.

    Identifies which trajectories are reflected or transmitted, and at which
    scattering event. Includes Fresnel reflection correction. Then
    counts the fraction of reflected trajectories that are detected.

    Parameters
    ----------
    trajectories : Trajectory object
        Trajectory object of which the reflection is to be calculated.
    z_low : float (structcol.Quantity [length])
        Initial z-position that defines the beginning of the simulated sample.
        Should be set to 0.
    cutoff : float (structcol.Quantity [length])
        Final z-cutoff that determines the effective thickness of the simulated
        sample.
    n_medium : float (structcol.Quantity [dimensionless] or 
        structcol.refractive_index object)
        Refractive index of the medium.
    n_sample : float (structcol.Quantity [dimensionless] or 
        structcol.refractive_index object)
        Refractive index of the sample.
    detection_angle : float
        Range of angles of detection. Only the packets that come out of the
        sample within this range will be detected and counted. Should be
        0 < detection_angle <= pi/2, where 0 means that no angles are detected,
        and pi/2 means that all the backscattering angles are detected.

    Returns
    -------
    reflectance: float
        Fraction of reflected trajectories, including the Fresnel correction
        but not considering the range of the detector.
    transmittance: float
        Fraction of transmitted trajectories, including the Fresnel correction
        but not considering the range of the detector.
    Note: absorbance by the sample can be found by 1 - reflectance - transmittance

    """
<<<<<<< HEAD
<<<<<<< HEAD
    if weights is None:
        weights = np.ones((kx.shape[0],ntraj))

    refl_row_indices = []
    refl_col_indices = []
    trans_row_indices = []
    trans_col_indices = []

    # For each trajectory, find the first scattering event after which the
    # packet exits the system by either getting reflected (z-coord < z_low) or
    # transmitted (z-coord > cutoff):
    for tr in np.arange(ntraj):
        z_tr = z[:,tr]

        # If there are any z-positions in the trajectory that are larger
        # than the cutoff (which means the packet has been transmitted), then
        # find the index of the first scattering event at which this happens.
        # If no packet gets transmitted, then leave as NaN.
        if any(z_tr > cutoff):
            z_trans = next(zi for zi in z_tr if zi > cutoff)
            trans_row = z_tr.tolist().index(z_trans)
        else:
            trans_row = np.NaN

        # If there are any z-positions in the trajectory that are smaller
        # than z_low (which means the packet has been reflected), then find
        # the index of the first scattering event at which this happens.
        # If no packet gets reflected, then leave as NaN.
        if any(z_tr < z_low):
            z_refl = next(zi for zi in z_tr if zi < z_low)
            refl_row = z_tr.tolist().index(z_refl)
        else:
            refl_row = np.NaN

        # If a packet got transmitted but not reflected in the trajectory,
        # then append the index at which it gets transmitted
        if (type(trans_row) == int and type(refl_row) != int):
            trans_row_indices.append(trans_row)
            trans_col_indices.append(tr)

        # If a packet got reflected but not transmitted in the trajectory,
        # then append the index at which it gets reflected
        if (type(refl_row) == int and type(trans_row) != int):
            refl_row_indices.append(refl_row)
            refl_col_indices.append(tr)

        # If a packet gets both reflected and transmitted, choose whichever
        # happens first
        if (type(trans_row) == int and type(refl_row) == int):
            if trans_row < refl_row:
                trans_row_indices.append(trans_row)
                trans_col_indices.append(tr)
            if refl_row < trans_row:
                refl_row_indices.append(refl_row)
                refl_col_indices.append(tr)
=======
>>>>>>> 6dab248ecd2ef005bf12b846dac9dfbb0c0d8de3

=======
    # set up the values we need as numpy arrays
>>>>>>> 13c634bb
    z = trajectories.position[2]
    if isinstance(z, sc.Quantity):
        z = z.to('um').magnitude
    kx, ky, kz = trajectories.direction
    if isinstance(kx, sc.Quantity):
        kx = kx.magnitude
        ky = ky.magnitude
        kz = kz.magnitude
    weights = trajectories.weight
    if isinstance(weights, sc.Quantity):
        weights = weights.magnitude
    if isinstance(z_low, sc.Quantity):
        z_low = z_low.to('um').magnitude
    if isinstance(cutoff, sc.Quantity):
        cutoff = cutoff.to('um').magnitude

    ntraj = z.shape[1]

    # rescale z in terms of integer numbers of sample thickness
    z_floors = np.floor((z - z_low)/(cutoff - z_low))

    # potential exits whenever trajectories cross any boundary
    potential_exits = ~(np.diff(z_floors, axis = 0)==0)

    # find all kz with magnitude large enough to exit
    no_tir = abs(kz) > np.cos(np.arcsin(n_medium / n_sample))

    # exit in positive direction (transmission) iff crossing odd boundary
    pos_dir = np.mod(z_floors[:-1]+1*(z_floors[1:]>z_floors[:-1]), 2).astype(bool)

    # construct boolean arrays of all valid exits in pos & neg directions
    high_bool = potential_exits & no_tir & pos_dir
    low_bool = potential_exits & no_tir & ~pos_dir

    # find first valid exit of each trajectory in each direction
    # note we convert to 2 1D arrays with len = Ntraj
    # need vstack to reproduce earlier behaviour:
    # an initial row of zeros is used to distinguish no events case
    low_event = np.argmax(np.vstack([np.zeros(ntraj),low_bool]), axis=0)
    high_event = np.argmax(np.vstack([np.zeros(ntraj),high_bool]), axis=0)

    # find all trajectories that did not exit in each direction
    no_low_exit = (low_event == 0)
    no_high_exit = (high_event == 0)

    # find positions where low_event is less than high_event
    # note that either < or <= would work here. They are only equal if both 0.
    low_smaller = (low_event < high_event)

    # find all trajectory outcomes
    # note ambiguity for trajectories that did not exit in a given direction
    low_first = no_high_exit | low_smaller
    high_first = no_low_exit | (~low_smaller)
    never_exit = no_low_exit & no_high_exit

    # find where each trajectory first exits
    refl_indices = low_event * low_first
    trans_indices = high_event * high_first
    stuck_indices = never_exit * (z.shape[0]-1)

    # calculate initial weights that actually enter the sample after fresnel
    init_weight = weights[0]
    init_dir = np.cos(refraction(get_angles(kz, np.ones(ntraj)), n_sample, n_medium))
    # init_dir is reverse-corrected for refraction. = kz before medium/sample interface
    inc_fraction = fresnel_pass_frac(np.array([init_dir]), np.ones(ntraj), n_medium, n_sample)

    # calculate outcome weights from all trajectories
    refl_weights = inc_fraction * select_events(weights, refl_indices)
    trans_weights = inc_fraction * select_events(weights, trans_indices)
    stuck_weights = inc_fraction * select_events(weights, stuck_indices)
    absorb_weights = inc_fraction * init_weight - refl_weights - trans_weights - stuck_weights

    # warn user if too many trajectories got stuck
    stuck_frac = np.sum(stuck_weights) / np.sum(inc_fraction * init_weight) * 100
    stuck_traj_warn = " \n{0}% of trajectories did not exit the sample. Increase Nevents to improve accuracy.".format(str(int(stuck_frac)))
    if stuck_frac >= 20: warnings.warn(stuck_traj_warn)

    # correct for non-TIR fresnel reflection upon exiting
    reflected = refl_weights * fresnel_pass_frac(kz, refl_indices, n_sample, n_medium)
    transmitted = trans_weights * fresnel_pass_frac(kz, trans_indices, n_sample, n_medium)
    refl_fresnel = refl_weights - reflected
    trans_fresnel = trans_weights - transmitted

    # find fraction of known outcomes that are successfully transmitted or reflected
    known_outcomes = np.sum(absorb_weights + reflected + transmitted)
    refl_frac = np.sum(reflected) / known_outcomes
    trans_frac = np.sum(transmitted) / known_outcomes
    
    # need to distribute ambiguous trajectory weights.
    # stuck are 50/50 reflected/transmitted since they are randomized.
    # non-TIR fresnel are treated as new trajectories at the appropriate interface.
    # This means reversed R/T ratios for fresnel reflection at transmission interface.
    extra_refl = refl_fresnel * refl_frac + trans_fresnel * trans_frac + stuck_weights * 0.5
    extra_trans = trans_fresnel * refl_frac + refl_fresnel * trans_frac + stuck_weights * 0.5

    # correct for effect of detection angle upon leaving sample
    inc_refl = init_weight * (1 - inc_fraction) # fresnel reflection incident on sample
    inc_refl = detect_correct(np.array([init_dir]), inc_refl, np.ones(ntraj), n_medium, n_medium, detection_angle)
    trans_detected = detect_correct(kz, transmitted, trans_indices, n_sample, n_medium, detection_angle)
    refl_detected = detect_correct(kz, reflected, refl_indices, n_sample, n_medium, detection_angle)
    trans_det_frac = np.max([np.sum(trans_detected),eps]) / np.max([np.sum(transmitted), eps])
    refl_det_frac = np.max([np.sum(refl_detected),eps]) / np.max([np.sum(reflected), eps]) 

    # calculate transmittance and reflectance for each trajectory (in terms of trajectory weights)
    transmittance = trans_detected + extra_trans * trans_det_frac
    reflectance = refl_detected + extra_refl * refl_det_frac + inc_refl

    #calculate mean reflectance and transmittance for all trajectories
    return (np.sum(reflectance)/np.sum(init_weight), np.sum(transmittance/np.sum(init_weight)))    

def calc_reflection_sphere(x, y, z, ntraj, n_matrix, n_sample, kx, ky, kz,
                           radius):
    """
    Counts the fraction of reflected trajectories for a photonic glass with a
    spherical boundary.

    Identifies which trajectories are reflected or transmitted, and at which
    scattering event. Then counts the fraction of reflected trajectories.

    Parameters
    ----------
    x, y, z : array_like (structcol.Quantity [length])
        x, y, z-coordinates of position array.
    ntraj : int
        Number of trajectories.
    n_matrix : float
        Refractive index of the matrix.
    n_sample : float
        Refractive index of the sample.
    kx, ky, kz : array_like (structcol.Quantity [dimensionless])
        x, y, and z components of the direction cosines.
    radius : float
        radius of spherical boundary

    Returns
    ----------
    R_fraction : float
        Fraction of reflected trajectories.

    """
    #TODO this code has not been vectorized like the non-spherical case above
    refl_row_indices = []
    refl_col_indices = []
    trans_row_indices = []
    trans_col_indices = []

    def cutoff(x,y):
        if (x**2 + y**2) < radius**2:
            return radius + np.sqrt(radius**2 - x**2 - y**2)
        else:
            return radius

    def z_low(x,y):
        if (x**2 + y**2) < radius**2:
            return radius - np.sqrt(radius**2 - x**2 - y**2)
        else:
            return radius

    # For each trajectory, find the first scattering event after which the
    # packet exits the system by either getting reflected (z-coord < z_low) or
    # transmitted (z-coord > cutoff):

    for tr in np.arange(ntraj):
        x_tr = x[:,tr]
        y_tr = y[:,tr]
        z_tr = z[:,tr]
        kz_tr = kz[:,tr]

        # If there are any z-positions in the trajectory that are larger
        # than the cutoff (which means the packet has been transmitted), then
        # find the index of the first scattering event at which this happens.
        # If no packet gets transmitted, then leave as NaN.

        #if any(x_tr**2 + y_tr**2 + z_tr**2 > radius):


        for i in range(0,len(z_tr)):
            if z_tr[i] > cutoff(x_tr[i], y_tr[i]):
                trans_row = i
                break
            else:
                trans_row = np.NaN

        # If there are any z-positions in the trajectory that are smaller
        # than z_low (which means the packet has been reflected), then find
        # the index of the first scattering event at which this happens.
        # If no packet gets reflected, then leave as NaN.
        for i in range(0,len(z_tr)):
            if i > 0: # there will not be reflection before first event
                if z_tr[i] < z_low(x_tr[i], y_tr[i]) and kz_tr[i-1]<0:
                    refl_row = i
                    break
                else:
                    refl_row = np.NaN
        # If a packet got transmitted but not reflected in the trajectory,
        # then append the index at which it gets transmitted
        if (type(trans_row) == int and type(refl_row) != int):
            trans_row_indices.append(trans_row)
            trans_col_indices.append(tr)

        # If a packet got reflected but not transmitted in the trajectory,
        # then append the index at which it gets reflected
        if (type(refl_row) == int and type(trans_row) != int):
            refl_row_indices.append(refl_row)
            refl_col_indices.append(tr)

        # If a packet gets both reflected and transmitted, choose whichever
        # happens first
        if (type(trans_row) == int and type(refl_row) == int):
            if trans_row < refl_row:
                trans_row_indices.append(trans_row)
                trans_col_indices.append(tr)
            if trans_row < trans_row:
                refl_row_indices.append(refl_row)
                refl_col_indices.append(tr)

    # create arrays from reflection row and column lists
    #refl_event = np.array(refl_row_indices)-1
    #refl_traj = np.array(refl_col_indices)

    # TODO: add fresnel correction for sphere instead of just for plane
    # calculate fresnel reflectances

    #refl_indices = np.zeros(ntraj)
    #refl_indices[refl_traj] = refl_event

#    refl_fresnel_1, refl_fresnel_2 = fresnel_refl(n_sample, n_matrix, kz, refl_indices)

    # calculate reflected fraction
    refl_fraction = np.array(len(refl_row_indices)) / ntraj
    #refl_fraction = refl_fresnel_1 + (refl_fraction - refl_fresnel_2)*(1- refl_fresnel_1)

    return refl_fraction


def initialize(nevents, ntraj, n_medium, n_sample, seed=None, incidence_angle=0.):

    """
    Sets the trajectories' initial conditions (position, direction, and weight).

    The initial positions are determined randomly in the x-y plane (the initial
    z-position is at z = 0). The default initial propagation direction is set to
    be kz = 1, meaning that the photon packets point straight down in z. The 
    initial weight is currently determined to be a value of choice.

    Parameters
    ----------
    nevents : int
        Number of scattering events
    ntraj : int
        Number of trajectories
    n_medium : float (structcol.Quantity [dimensionless] or 
        structcol.refractive_index object)
        Refractive index of the medium.
    n_sample : float (structcol.Quantity [dimensionless] or 
        structcol.refractive_index object)
        Refractive index of the sample.
    seed : int or None
        If seed is int, the simulation results will be reproducible. If seed is
        None, the simulation results are actually random.
    incidence_angle : float
        Maximum value for theta when it incides onto the sample.
        Should be between 0 and pi/2.

    Returns
    -------
    r0 : array_like (structcol.Quantity [length])
        Initial position.
    k0 : array_like (structcol.Quantity [dimensionless])
        Initial direction of propagation.
    weight0 : array_like (structcol.Quantity [dimensionless])
        Initial weight.

    """

    if seed is not None:
        np.random.seed([seed])

    # Initial position. The position array has one more row than the direction
    # and weight arrays because it includes the starting positions on the x-y
    # plane
    r0 = np.zeros((3, nevents+1, ntraj))
    r0[0,0,:] = random((1,ntraj))
    r0[1,0,:] = random((1,ntraj))

    # Create an empty array of the initial direction cosines of the right size
    k0 = np.zeros((3, nevents, ntraj))

    # Random sampling of azimuthal angle phi from uniform distribution [0 -
    # 2pi] for the first scattering event
    rand_phi = random((1,ntraj))
    phi = 2*np.pi*rand_phi
    sinphi = np.sin(phi)
    cosphi = np.cos(phi)

    # Random sampling of scattering angle theta from uniform distribution [0 -
    # pi] for the first scattering event
    rand_theta = random((1,ntraj))
    theta = rand_theta * incidence_angle

    # Refraction of incident light upon entering sample
    theta = refraction(theta, n_medium, n_sample)
    sintheta = np.sin(theta)
    costheta = np.cos(theta)

    # Fill up the first row (corresponding to the first scattering event) of the
    # direction cosines array with the randomly generated angles:
    # kx = sintheta * cosphi
    # ky = sintheta * sinphi
    # kz = costheta
    k0[0,0,:] = sintheta * cosphi
    k0[1,0,:] = sintheta * sinphi
    k0[2,0,:] = costheta

    # Initial weight
    weight0 = np.zeros((nevents, ntraj))
    weight0[:,:] = 1.

    return r0, k0, weight0


def initialize_sphere(nevents, ntraj, radius, seed=None, initial_weight = 1):
    """
    Sets the trajectories' initial conditions (position, direction, and weight).

    The initial positions are determined randomly in the x-y plane (the initial
    z-position is at z = 0). The initial propagation direction is set to be 1
    at z, meaning that the photon packets point straight down in z. The initial
    weight is currently determined to be a value of choice.

    Parameters
    ----------
    nevents : int
        Number of scattering events
    ntraj : int
        Number of trajectories
    radius: float
        radius of the bounding sphere
    seed : int or None
        If seed is int, the simulation results will be reproducible. If seed is
        None, the simulation results are actually random.

    Returns
    ----------
    r0 : array_like (structcol.Quantity [length])
        Initial position.
    k0 : array_like (structcol.Quantity [dimensionless])
        Initial direction of propagation.
    weight0 : array_like (structcol.Quantity [dimensionless])
        Initial weight.

    """

    if seed is not None:
        np.random.seed([seed])

    # Initial position. The position array has one more row than the direction
    # and weight arrays because in includes the starting positions on the x-y
    # plane
    r0 = np.zeros((3, nevents+1, ntraj))
    r = radius.magnitude*random((1,ntraj))
    t = 2*np.pi*random((1,ntraj))
    r0[0,0,:] = r*np.cos(t)
    r0[1,0,:] = r*np.sin(t)
    r0[2,0,:] = radius.magnitude-np.sqrt(radius.magnitude**2 -
                                         r0[0,0,:]**2 - r0[1,0,:]**2)

    # Initial direction
    k0 = np.zeros((3, nevents, ntraj))
    k0[2,0,:] = 1. - eps

    # Initial weight
    weight0 = np.zeros((nevents, ntraj))
    weight0[0,:] = initial_weight

    return r0, k0, weight0


def calc_scat(radius, n_particle, n_sample, volume_fraction, wavelen,
              phase_mie=False, mu_scat_mie=False):
    """
    Calculates the phase function and scattering coefficient from either the
    single scattering model or Mie theory. Calculates the absorption coefficient
    from Mie theory.

    Parameters
    ----------
    radius : float (structcol.Quantity [length])
        Radius of scatterer.
    n_particle : float (structcol.Quantity [dimensionless] or 
        structcol.refractive_index object)
        Refractive index of the particle.
    n_sample : float (structcol.Quantity [dimensionless] or 
        structcol.refractive_index object)
        Refractive index of the sample.
    volume_fraction : float (structcol.Quantity [dimensionless])
        Volume fraction of the sample.
    wavelen : float (structcol.Quantity [length])
        Wavelength of light in vacuum.
    phase_mie : bool
        If True, the phase function is calculated from Mie theory. If False
        (default), it is calculated from the single scattering model, which
        includes a correction for the structure factor
    mu_scat_mie : bool
        If True, the scattering coefficient is calculated from Mie theory. If 
        False, it is calculated from the single scattering model

    Returns
    -------
    p : array_like (structcol.Quantity [dimensionless])
        Phase function from either Mie theory or single scattering model.
    mu_scat : float (structcol.Quantity [1/length])
        Scattering coefficient from either Mie theory or single scattering model.
    mu_abs : float (structcol.Quantity [1/length])
        Absorption coefficient from Mie theory.

    Notes
    -----
    The phase function is given by:

        p = diff. scatt. cross section / cscat

    The single scattering model calculates the differential cross section and
    the total cross section. If we choose to calculate these from Mie theory:

        diff. scat. cross section = S11 / k^2
        p = S11 / (k^2 * cscat)
        (Bohren and Huffmann, chapter 13.3)

    """
    
    # Scattering angles (typically from a small angle to pi). A non-zero small 
    # angle is needed because in the single scattering model, if the analytic 
    # formula is used, S(q=0) returns nan. To prevent any errors or warnings, 
    # set the minimum value of angles to be a small value, such as 0.01.
    min_angle = 0.01            
    angles = sc.Quantity(np.linspace(min_angle,np.pi, 200), 'rad') 

    number_density = 3.0 * volume_fraction / (4.0 * np.pi * radius**3)
    ksquared = (2 * np.pi *n_sample / wavelen)**2
    m = index_ratio(n_particle, n_sample)
    x = size_parameter(wavelen, n_sample, radius)

    # Calculate the absorption coefficient from Mie theory
    ## Use wavelen/n_sample: wavelength of incident light *in media*
    ## (usually this would be the wavelength in the effective index of the
    ## particle-matrix composite)
    cross_sections = mie.calc_cross_sections(m, x, wavelen/n_sample)
    cabs = cross_sections[2]
    
    mu_abs = (cabs * number_density)

    # If phase_mie is set to True, calculate the phase function from Mie theory
    if phase_mie == True:
        S2squared, S1squared = mie.calc_ang_dist(m, x, angles)
        S11 = (S1squared + S2squared)/2
        cscat = cross_sections[0]
        p = S11 / (ksquared * cscat)

    # Calculate the differential and total cross sections from the single
    # scattering model
    diff_sigma_par, diff_sigma_per = \
        model.differential_cross_section(m, x, angles, volume_fraction)
    sigma_total_par = model._integrate_cross_section(diff_sigma_par,
                                                     1.0/ksquared, angles)
    sigma_total_perp = model._integrate_cross_section(diff_sigma_per,
                                                      1.0/ksquared, angles)
    sigma_total = (sigma_total_par + sigma_total_perp)/2.0

    # If phase_mie is set to False, use the phase function from the model
    if phase_mie == False:
        p = (diff_sigma_par + diff_sigma_per)/(ksquared * 2 * sigma_total)

    # If mu_scat_mie is set to True, use the scattering coeff from Mie theory
    if mu_scat_mie == True:
        cscat = cross_sections[0]
        mu_scat = cscat * number_density

    # If mu_scat_mie is set to False, use the scattering coeff from the model
    if mu_scat_mie == False:
        mu_scat = number_density * sigma_total

    # Here, the resulting units of mu_scat and mu_abs are nm^2/um^3. Thus, we 
    # simplify the units to 1/um 
    mu_scat = mu_scat.to('1/um')
    mu_abs = mu_abs.to('1/um')
    
    return p, mu_scat, mu_abs


def sample_angles(nevents, ntraj, p):
    """
    Samples azimuthal angles (phi) from uniform distribution, and scattering
    angles (theta) from phase function distribution.

    Parameters
    ----------
    nevents : int
        Number of scattering events.
    ntraj : int
        Number of trajectories.
    p : array_like (structcol.Quantity [dimensionless])
        Phase function values returned from 'phase_function'.

    Returns
    -------
    sintheta, costheta, sinphi, cosphi, theta, phi : ndarray
        Sampled azimuthal and scattering angles, and their sines and cosines.

    """
    
    # Scattering angles for the phase function calculation (typically from 0 to 
    # pi). A non-zero minimum angle is needed because in the single scattering 
    # model, if the analytic formula is used, S(q=0) returns nan.
    min_angle = 0.01            
    angles = sc.Quantity(np.linspace(min_angle,np.pi, 200), 'rad')   

    # Random sampling of azimuthal angle phi from uniform distribution [0 -
    # 2pi]
    rand = np.random.random((nevents,ntraj))
    phi = 2*np.pi*rand
    sinphi = np.sin(phi)
    cosphi = np.cos(phi)

    # Random sampling of scattering angle theta
    prob = p * np.sin(angles)*2*np.pi    # prob is integral of p in solid angle
    prob_norm = prob/sum(prob)           # normalize to make it add up to 1

    theta = np.array([np.random.choice(angles, ntraj, p = prob_norm)
                      for i in range(nevents)])
    sintheta = np.sin(theta)
    costheta = np.cos(theta)

    return sintheta, costheta, sinphi, cosphi, theta, phi


def sample_step(nevents, ntraj, mu_abs, mu_scat):
    """
    Samples step sizes from exponential distribution.

    Parameters
    ----------
    nevents : int
        Number of scattering events.
    ntraj : int
        Number of trajectories.
    mu_abs : float (structcol.Quantity [1/length])
        Absorption coefficient.
    mu_scat : float (structcol.Quantity [1/length])
        Scattering coefficient.

    Returns
    -------
    step : ndarray
        Sampled step sizes for all trajectories and scattering events.
    """
    # Calculate total extinction coefficient
    mu_total = mu_abs + mu_scat

    # Generate array of random numbers from 0 to 1
    rand = np.random.random((nevents,ntraj))

    step = -np.log(1.0-rand) / mu_total

    return step<|MERGE_RESOLUTION|>--- conflicted
+++ resolved
@@ -215,6 +215,7 @@
         # Update all the directions of the trajectories
         self.direction = sc.Quantity(kn, self.direction.units)
 
+
     def move(self, step):
         """
         Calculates positions of photon packets in all the trajectories.
@@ -286,10 +287,6 @@
                 ax3D.scatter(self.position[0,:,n], self.position[1,:,n],
                              self.position[2,:,n], color=next(colors))
 
-<<<<<<< HEAD
-def calc_reflection(z, z_low, cutoff, ntraj, n_matrix, n_sample, kx, ky, kz,
-                    weights=None, detection_angle=np.pi/2):
-=======
 
 def select_events(inarray, events):
     '''
@@ -417,7 +414,6 @@
 
 def calc_refl_trans(trajectories, z_low, cutoff, n_medium, n_sample, 
                     detection_angle=np.pi/2):
->>>>>>> 6dab248ecd2ef005bf12b846dac9dfbb0c0d8de3
     """
     Counts the fraction of reflected and transmitted trajectories after a cutoff.
 
@@ -458,69 +454,7 @@
     Note: absorbance by the sample can be found by 1 - reflectance - transmittance
 
     """
-<<<<<<< HEAD
-<<<<<<< HEAD
-    if weights is None:
-        weights = np.ones((kx.shape[0],ntraj))
-
-    refl_row_indices = []
-    refl_col_indices = []
-    trans_row_indices = []
-    trans_col_indices = []
-
-    # For each trajectory, find the first scattering event after which the
-    # packet exits the system by either getting reflected (z-coord < z_low) or
-    # transmitted (z-coord > cutoff):
-    for tr in np.arange(ntraj):
-        z_tr = z[:,tr]
-
-        # If there are any z-positions in the trajectory that are larger
-        # than the cutoff (which means the packet has been transmitted), then
-        # find the index of the first scattering event at which this happens.
-        # If no packet gets transmitted, then leave as NaN.
-        if any(z_tr > cutoff):
-            z_trans = next(zi for zi in z_tr if zi > cutoff)
-            trans_row = z_tr.tolist().index(z_trans)
-        else:
-            trans_row = np.NaN
-
-        # If there are any z-positions in the trajectory that are smaller
-        # than z_low (which means the packet has been reflected), then find
-        # the index of the first scattering event at which this happens.
-        # If no packet gets reflected, then leave as NaN.
-        if any(z_tr < z_low):
-            z_refl = next(zi for zi in z_tr if zi < z_low)
-            refl_row = z_tr.tolist().index(z_refl)
-        else:
-            refl_row = np.NaN
-
-        # If a packet got transmitted but not reflected in the trajectory,
-        # then append the index at which it gets transmitted
-        if (type(trans_row) == int and type(refl_row) != int):
-            trans_row_indices.append(trans_row)
-            trans_col_indices.append(tr)
-
-        # If a packet got reflected but not transmitted in the trajectory,
-        # then append the index at which it gets reflected
-        if (type(refl_row) == int and type(trans_row) != int):
-            refl_row_indices.append(refl_row)
-            refl_col_indices.append(tr)
-
-        # If a packet gets both reflected and transmitted, choose whichever
-        # happens first
-        if (type(trans_row) == int and type(refl_row) == int):
-            if trans_row < refl_row:
-                trans_row_indices.append(trans_row)
-                trans_col_indices.append(tr)
-            if refl_row < trans_row:
-                refl_row_indices.append(refl_row)
-                refl_col_indices.append(tr)
-=======
->>>>>>> 6dab248ecd2ef005bf12b846dac9dfbb0c0d8de3
-
-=======
     # set up the values we need as numpy arrays
->>>>>>> 13c634bb
     z = trajectories.position[2]
     if isinstance(z, sc.Quantity):
         z = z.to('um').magnitude
