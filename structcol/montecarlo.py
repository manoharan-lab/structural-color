--- conflicted
+++ resolved
@@ -183,7 +183,6 @@
         if n_matrix is not None and wavelen is None:
             raise ValueError('Must provide wavelength in vacuum as well as matrix index')
         
-<<<<<<< HEAD
         # the absorption coefficient can be calculated from the imaginary 
         # component of the matrix's refractive index
         if n_matrix is not None:
@@ -193,12 +192,8 @@
         
         # beer lambert
         weight = np.exp(-((mu_abs+mu_abs_matrix)*np.cumsum(step_size[:,:], axis=0)).to(''))
-
-=======
-        # Beer-Lambert
-        #weight = np.exp(-mu_abs*np.cumsum(step_size[:,:], axis=0))
-        weight = self.weight*np.exp(-mu_abs*np.cumsum(step_size[:,:], axis=0))
->>>>>>> 968518a1
+        #weight = self.weight*np.exp(-mu_abs*np.cumsum(step_size[:,:], axis=0))
+
         self.weight = sc.Quantity(weight)
 
 
