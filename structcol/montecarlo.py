--- conflicted
+++ resolved
@@ -2155,11 +2155,7 @@
     return sintheta, costheta, sinphi, cosphi, theta, phi
 
 
-<<<<<<< HEAD
-def sample_step(nevents, ntraj, mu_abs, mu_scat, fine_roughness=0.):
-=======
-def sample_step(nevents, ntraj, mu_scat):
->>>>>>> 4e604afc
+def sample_step(nevents, ntraj, mu_scat, fine_roughness=0.):
     """
     Samples step sizes from exponential distribution.
     
@@ -2169,9 +2165,6 @@
         Number of scattering events.
     ntraj : int
         Number of trajectories.
-<<<<<<< HEAD
-    mu_abs : float (structcol.Quantity [1/length])
-        Absorption coefficient.
     mu_scat : float or 2-element array (structcol.Quantity [1/length])
         Scattering coefficient. When fine_roughness is larger than 0, mu_scat 
         is a 2-element array, where the first element is the scattering 
@@ -2183,19 +2176,13 @@
         hit fine surface roughness (e.g. will "see" a Mie scatterer first). The 
         rest of the light will see a smooth surface, which could be flat or 
         have coarse roughness (long in the lengthscale of light). 
-        
-=======
-    mu_scat : float (structcol.Quantity [1/length])
-        Scattering coefficient.
-    
->>>>>>> 4e604afc
+
     Returns
     -------
     step : ndarray
         Sampled step sizes for all trajectories and scattering events.
     
     """    
-<<<<<<< HEAD
     if fine_roughness > 1. or fine_roughness < 0.:
         raise ValueError('fine roughness fraction must be between 0 and 1')
     
@@ -2203,21 +2190,17 @@
     if len(np.array([mu_scat.magnitude]).flatten()) > 1:
         mu_scat, mu_scat_mie = mu_scat
 
-    # Calculate total extinction coefficient
-    mu_total = mu_scat + mu_abs 
-
     # Generate array of random numbers from 0 to 1
     rand = np.random.random((nevents,ntraj))
 
-    step = -np.log(1.0-rand) / mu_total
+    step = -np.log(1.0-rand) / mu_scat
     
     # If there is fine surface roughness, sample the first step from Mie theory
     # for the number of trajectories set by fine_roughness
     if mu_scat_mie is not None:
         ntraj_mie = int(round(ntraj * fine_roughness))
-        mu_total_mie = mu_scat_mie + mu_abs
         rand_ntraj = np.random.random(ntraj_mie)
-        step[0,0:ntraj_mie] = -np.log(1.0-rand_ntraj) / mu_total_mie
+        step[0,0:ntraj_mie] = -np.log(1.0-rand_ntraj) / mu_scat_mie
     
     return step
 
@@ -2334,12 +2317,4 @@
     
     lr = C*(F * lrs + (1-F) * lrd)   
 
-    return lr
-=======
-    # Generate array of random numbers from 0 to 1
-    rand = np.random.random((nevents,ntraj))
-
-    step = -np.log(1.0-rand) / mu_scat
-
-    return step
->>>>>>> 4e604afc
+    return lr