# -*- coding: utf-8 -*-
# Copyright 2016 Vinothan N. Manoharan, Victoria Hwang, Anna B. Stephenson, Solomon Barkley
#
# This file is part of the structural-color python package.
#
# This package is free software: you can redistribute it and/or modify
# it under the terms of the GNU General Public License as published by
# the Free Software Foundation, either version 3 of the License, or
# (at your option) any later version.
#
# This package is distributed in the hope that it will be useful,
# but WITHOUT ANY WARRANTY; without even the implied warranty of
# MERCHANTABILITY or FITNESS FOR A PARTICULAR PURPOSE.  See the
# GNU General Public License for more details.
#
# You should have received a copy of the GNU General Public License
# along with this package.  If not, see <http://www.gnu.org/licenses/>.

"""
This package uses a Monte Carlo approach to model multiple scattering of
photons in a medium.

References
----------
[1] K. Wood, B. Whitney, J. Bjorkman, M. Wolff. “Introduction to Monte Carlo
Radiation Transfer” (July 2013).
.. moduleauthor:: Victoria Hwang <vhwang@g.harvard.edu>
.. moduleauthor:: Annie Stephenson <stephenson@g.harvard.edu>
.. moduleauthor:: Vinothan N. Manoharan <vnm@seas.harvard.edu>

"""
import pymie as pm
from pymie import mie, size_parameter, index_ratio
from pymie import multilayer_sphere_lib as msl
from . import model
import numpy as np
from numpy.random import random as random
import structcol as sc
import matplotlib.pyplot as plt
from mpl_toolkits.mplot3d import Axes3D
import itertools
import warnings
from scipy.optimize import fsolve

eps = 1.e-9

# some templates to use when refactoring later
class MCSimulation:
    """
    Input parameters and methods for running a Monte Carlo calculation.
    
    Attributes
    ----------
    
    Methods
    -------
    run()
    
    """
    def __init__(self):
        """
        Constructor for MCSimulation object.
        
        Parameters
        ----------
    
        """
        pass

    def run(self):
        """
        Run the simulation.
    
        Parameters
        ----------
        
        Returns
        -------
        
        MCResult object:
            results of simulation
        
        """
        pass

class MCResult:
    """
    Results from running Monte Carlo simulation.
    
    Attributes
    ----------
    Methods
    -------
    
    """
    def __init__(self):
        """
        Constructor for MCResult object.
        
        Parameters
        ----------
        
        """
        pass

class Trajectory:
    """
    Class that describes trajectories of photons packets in a scattering
    and/or absorbing medium.
    
    Attributes
    ----------
    position : ndarray (structcol.Quantity [length])
        array of position vectors in cartesian coordinates of n trajectories
    direction : ndarray (structcol.Quantity [dimensionless])
        array of direction of propagation vectors in cartesian coordinates
        of n trajectories after every scattering event
    weight : ndarray (structcol.Quantity [dimensionless])
        array of photon packet weights for absorption modeling of n
        trajectories
    nevents : int
        number of scattering events
    
    Methods
    -------
    absorb(mu_abs, step_size)
        calculate absorption at each scattering event with given absorption 
        coefficient and step size.
    scatter(sintheta, costheta, sinphi, cosphi)
        calculate directions of propagation after each scattering event with
        given randomly sampled scattering and azimuthal angles.
    move(mu_scat)
        calculate new positions of the trajectory with given scattering 
        coefficient, obtained from either Mie theory or the single scattering 
        model.
    plot_coord(ntraj, three_dim=False)
        plot positions of trajectories as a function of number scattering
        events.
    
    """

    def __init__(self, position, direction, weight):
        """
        Constructor for Trajectory object.
        
        Attributes
        ----------
        position : see Class attributes
            Dimensions of (3, nevents+1, number of trajectories)
        direction : see Class attributes
            Dimensions of (3, nevents, number of trajectories)
        weight : see Class attributes
            Dimensions of (nevents, number of trajectories)
        
        """

        self.position = position
        self.direction = direction
        self.weight = weight

    @property
    def nevents(self):
        return self.weight.shape[0]

    def absorb(self, mu_abs, step_size):
        """
        Calculates absorption of photon packet due to traveling the sample 
        between scattering events. Absorption is modeled as a reduction of a 
        photon packet's weight using Beer-Lambert's law. 
        
        Parameters
        ----------
        mu_abs: ndarray (structcol.Quantity [1/length])
            Absorption coefficient of the sample as an effective medium.
        step_size: ndarray (structcol.Quantity [length])
            Step size of packet (sampled from scattering lengths).
            
        """
        # beer lambert
        weight = self.weight*np.exp(-(mu_abs * np.cumsum(step_size[:,:], 
                                                         axis=0)).to(''))

        self.weight = sc.Quantity(weight)


    def scatter(self, sintheta, costheta, sinphi, cosphi):
        """
        Calculates the directions of propagation (or direction cosines) after
        scattering.
        At a scattering event, a photon packet adopts a new direction of
        propagation, which is randomly sampled from the phase function.
        
        Parameters
        ----------
        sintheta, costheta, sinphi, cosphi : array_like
            Sines and cosines of scattering (theta) and azimuthal (phi) angles
            sampled from the phase function. Theta and phi are angles that are
            defined with respect to the previous corresponding direction of
            propagation. Thus, they are defined in a local spherical coordinate
            system. All have dimensions of (nevents, ntrajectories).
        
        """

        kn = self.direction.magnitude

        # Calculate the new x, y, z coordinates of the propagation direction
        # using the following equations, which can be derived by using matrix
        # operations to perform a rotation about the y-axis by angle theta
        # followed by a rotation about the z-axis by angle phi
        for n in np.arange(1,self.nevents):
            kx = ((kn[0,n-1,:]*costheta[n-1,:] + kn[2,n-1,:]*sintheta[n-1,:])*
                  cosphi[n-1,:]) - kn[1,n-1,:]*sinphi[n-1,:]

            ky = ((kn[0,n-1,:]*costheta[n-1,:] + kn[2,n-1,:]*sintheta[n-1,:])*
                  sinphi[n-1,:]) + kn[1,n-1,:]*cosphi[n-1,:]

            kz = -kn[0,n-1,:]*sintheta[n-1,:] + kn[2,n-1,:]*costheta[n-1,:]

            kn[:,n,:] = kx, ky, kz

        # Update all the directions of the trajectories
        self.direction = sc.Quantity(kn, self.direction.units)


    def move(self, step):
        """
        Calculates positions of photon packets in all the trajectories.
        After each scattering event, the photon packet gets a new position
        based on the previous position, the step size, and the direction of
        propagation.
        
        Parameters
        ----------
        step : ndarray (structcol.Quantity [length])
            Step sizes between scattering events in each of the trajectories.
        
        """

        displacement = self.position
        displacement[:, 1:, :] = step * self.direction

        # The array of positions is a cumulative sum of all of the
        # displacements
        self.position[0] = np.cumsum(displacement[0,:,:], axis=0)
        self.position[1] = np.cumsum(displacement[1,:,:], axis=0)
        self.position[2] = np.cumsum(displacement[2,:,:], axis=0)


    def plot_coord(self, ntraj, three_dim=False):
        """
        Plots the cartesian coordinates of the trajectories as a function of
        the number of scattering events.
        
        Parameters
        ----------
        ntraj : int
            Number of trajectories.
        three_dim : bool
            If True, it plots the trajectories' coordinates in 3D.
        
        """

        colormap = plt.cm.gist_ncar
        colors = itertools.cycle([colormap(i) for i in
                                  np.linspace(0, 0.9, ntraj)])

        f, ax = plt.subplots(3, figsize=(8,17), sharex=True)

        ax[0].plot(np.arange(len(self.position[0,:,0])),
                   self.position[0,:,:], '-')
        ax[0].set_title('Positions during trajectories')
        ax[0].set_ylabel('x (' + str(self.position.units) + ')')

        ax[1].plot(np.arange(len(self.position[1,:,0])),
                   self.position[1,:,:], '-')
        ax[1].set_ylabel('y (' + str(self.position.units) + ')')

        ax[2].plot(np.arange(len(self.position[2,:,0])),
                   self.position[2,:,:], '-')
        ax[2].set_ylabel('z (' + str(self.position.units) + ')')
        ax[2].set_xlabel('scattering event')

        if three_dim == True:
            fig = plt.figure(figsize = (8,6))
            ax3D = fig.add_subplot(111, projection='3d')
            ax3D.set_xlabel('x (' + str(self.position.units) + ')')
            ax3D.set_ylabel('y (' + str(self.position.units) + ')')
            ax3D.set_zlabel('z (' + str(self.position.units) + ')')
            ax3D.set_title('Positions during trajectories')

            for n in np.arange(ntraj):
                ax3D.scatter(self.position[0,:,n], self.position[1,:,n],
                             self.position[2,:,n], color=next(colors))


def select_events(inarray, events):
    '''
    Selects the items of inarray according to event coordinates
    
    Parameters
    ----------
    inarray: 2D array
        Should have axes corresponding to events, trajectories
    events: 1D array
        Should have length corresponding to ntrajectories.
        Non-zero entries correspond to the event of interest
    
    Returns
    -------
    1D array: contains only the elements of inarray corresponding to non-zero events values.
    
    '''
    # there is no 0th event, so disregard a 0 (or less) in the events array
    valid_events = (events > 0)
    
    # The 0th element in arrays such as direction refer to the 1st event
    # so subtract 1 from all the valid events to correct for array indexing
    ev = events[valid_events].astype(int) - 1
    
    # find the trajectories where there are valid events
    tr = np.where(valid_events)[0]

    # want output of the same form as events
    outarray = np.zeros(len(events))
    
    # get an output array with elements corresponding to the input events
    outarray[valid_events] = inarray[ev, tr]
    if isinstance(inarray, sc.Quantity):
        outarray = sc.Quantity(outarray, inarray.units)
    return outarray
    
def find_exit_intersect(x0,y0,z0, x1, y1, z1, radius):
    """
    finds the point at which an exiting trajectory intersect with the boundary 
    of the sphere
    
    Parameters
    ----------
    x0: float
        initial x-position of trajectory
    y0: float
        initial y-position of trajectory
    z0: float
        initial z-position of trajectory
    x1: float
        x-position of trajectory after exit
    y1: float
        y-position of trajectory after exit
    z1: float
        z-position of trajectory after exit
    radius : float
        radius of spherical boundary 

    Returns
    ----------
        tuple (x, y, z) point of intersection     
    
    """
    def equations(params):
        x,y,z = params
        return((x-x0)/(x1-x0)-(y-y0)/(y1-y0), (z-z0)/(z1-z0)-(y-y0)/(y1-y0), x**2 + y**2 + z**2-radius**2 )

    if (x1**2 + y1**2 + z1**2 > 10**20):
        if z1<=0:
            guess = (x0, y0, z0 -2*radius)
        else:
            guess = (x0, y0, z0 + 2*radius)
    else:
        guess = (x1, y1, z1)
    intersect_pt, infodict, ler, mesg = fsolve(equations, guess, full_output = True) # initial guess is x1,y1,z1

    return intersect_pt[0], intersect_pt[1], intersect_pt[2]
    
# vectorize above function    
find_exit_intersect_vec = np.vectorize(find_exit_intersect)

def exit_kz(x, y, z, indices, radius, n_inside, n_outside):
    '''
    returns kz of exit trajectory, corrected for refraction at the spherical
    boundary
    
    Parameters
    ----------
    x: 1D array
        x values for each trajectory and event
    y: 1D array
        y values for each trajectory and event
    z: 1D array
        z values for each trajectory and event
    indices: 1D array
        Length ntraj. Values represent events of interest in each trajectory
    radius: float
        radius of sphere boundary
    n_inside: float
        refractive index inside sphere boundary
    n_outside: float
        refractive index outside sphere boundary
    
    Returns
    -------
    k2z: 1D array (length ntraj)
        z components of refracted kz upon trajectory exit
    
    '''
    # find unit vectors k1, normal vector at exit, and angle between normal and k1
    k1, norm, theta_1 = get_angles_sphere(x, y, z, radius, indices)

    # take cross product of k1 and sphere normal vector to find vector to rotate
    # around    
    kr = np.transpose(np.cross(np.transpose(k1),np.transpose(norm)))
    
    # TODO make sure signs work out
    # use Snell's law to calculate angle between k2 and normal vector
    # theta_2 is nan if photon is totally internally reflected
    theta_2 = refraction(theta_1, n_inside, n_outside)    
    
    # angle to rotate around is theta_2-theta_1
    theta = theta_2-theta_1

    # perform the rotation
    k2z = rotate_refract(norm, kr, theta, k1)
    
    # if kz is nan, leave uncorrected
    # since nan means the trajectory was totally internally reflected, the
    # exit kz doesn't matter, but in order to calculate the fresnel reflection
    # back into the sphere, we still need it to count as a potential exit
    # hence we leave the kz unchanged
    nan_indices = np.where(np.isnan(k2z))
    k2z[nan_indices] = k1[2,nan_indices]
    
    return k2z

def rotate_refract(abc, uvw, theta, xyz):
    '''
    rotates unit vector <xyz> by angle theta around unit vector <uvw>,
    where abs is a point on the vector we are rotating around
    
    Parameters
    ----------
    abc: 3D array
       point (a,b,c) on vector to rotate around. Length is number of exit
       trajectories we are considering
    uvw: 3D array
        unit vector to rotate around. Length is number of exit trajectories
        we are considering
    theta: 1D array
        angle we are rotating by. Length is number if exit trajectories we are
        considering
    xyz: 3D array
        vector to rotate. Length is number of exit trajectories we are 
        considering

    Returns
    -------
    k2z: 1D array (length ntraj)
        z components of refracted kz upon trajectory exit
        
    Note: see more on rotations at
    https://sites.google.com/site/glennmurray/Home/rotation-matrices
    -and-formulas/rotation-about-an-arbitrary-axis-in-3-dimensions
    
    '''
    a = abc[0,:]
    b = abc[1,:]
    c = abc[2,:]
    u = uvw[0,:]
    v = uvw[1,:]
    w = uvw[2,:]
    x = xyz[0,:]
    y = xyz[1,:]
    z = xyz[2,:]
    
    # rotation matrix 
    k2z = (c*(u**2 + v**2)-w*(a*u+b*v-u*x-v*y-w*z))*(1-np.cos(theta)) + z*np.cos(theta) + (-b*u + a*v - v*x + u*y)*np.sin(theta) 
    return k2z

def get_angles(kz, indices):
    '''
    Returns specified angles (relative to global z) from kz components
    
    Parameters
    ----------
    kz: 2D array
        kz values, with axes corresponding to events, trajectories
    indices: 1D array
        Length ntraj. Values represent events of interest in each trajectory
    
    Returns
    -------
    1D array of pint quantities (length Ntraj)
    
    '''
    # select scattering events resulted in exit
    cosz = select_events(kz, indices)
    
    # calculate angle to normal from cos_z component (only want magnitude)
    return sc.Quantity(np.arccos(np.abs(cosz)),'')

def get_angles_sphere(x, y, z, radius, indices, incident = False, plot_exits = False):
    '''
    Returns angles relative to vector normal to sphere at point on 
    boundary. Currently works only for incident light in 
    the +z direction
    
    Parameters
    ----------
    x: 2D array
        x position values, with axes corresponding to (1 + events, trajectories)
        there is one more x position than events because it takes two positions
        to define an event
    y: 2D array
        y position values, with axes corresponding to (1 + events, trajectories)
        there is one more y position than events because it takes two positions
        to define an event
    z: 2D array
        z position values, with axes corresponding to (1 + events, trajectories)
        there is one more z position than events because it takes two positions
        to define an event
    radius: float
        radius of the sphere boundary 
    indices: 1D array
        Length ntraj. Values represent events of interest in each trajectory
        index = 1 corresponds to first event, or 0th element in events array
    incident: boolean
        If set to True, function finds the angles between incident light
        travelling in the +z direction and the sphere boundary where the 
        trajectory enters. If set to False, function finds the angles between
        the trajectories inside the sphere and the normal at the sphere 
        boundary where the trajectory exits.
    plot_exits : boolean
        If set to True, function will plot the last point of trajectory inside 
        the sphere, the first point of the trajectory outside the sphere,
        and the point on the sphere boundary at which the trajectory exits, 
        making one plot for reflection and one plot for transmission
    
    Returns
    -------
    k1: 2D array of shape (3, ntraj)
        direction vector of trajectory leaving sphere
    norm: 1D array of shape (3, ntraj)
        vector normal to sphere at the exit point of the trajectory
    angles_norm: 1D array of pint quantities (length Ntraj)
        angle between k1 and the normal vector at the exit point of the
        trajectory
    '''
    # Subtract radius from z to center the sphere at 0,0,0. This makes the 
    # following calculations much easier
    z = z - radius

    if incident:
        select_x1 = select_events(x, indices)
        select_y1 = select_events(y, indices)
        select_z1 = select_events(z, indices)
        
        select_x0 = select_x1
        select_y0 = select_y1
        select_z0 = select_z1 + 1
        
        x_inter = select_x1
        y_inter = select_y1
        z_inter = select_z1
    else:
    
        # get positions outside of sphere boundary from after exit (or entrance if 
        # this is for first event)
        select_x1 = select_events(x[1:,:], indices)
        select_y1 = select_events(y[1:,:], indices)
        select_z1 = select_events(z[1:,:], indices)
        
        # get positions inside sphere boundary from before exit
        select_x0 = select_events(x[:len(x)-1,:],indices)
        select_y0 = select_events(y[:len(y)-1,:],indices)
        select_z0 = select_events(z[:len(z)-1,:],indices)
        
        # get positions at sphere boundary from exit
        x_inter, y_inter, z_inter = find_exit_intersect_vec(select_x0,
                                                            select_y0,
                                                            select_z0,
                                                            select_x1,
                                                            select_y1,
                                                            select_z1, radius)
                                                        
    # calculate the magnitude of exit vector to divide to make a unit vector
    mag = np.sqrt((select_x1-select_x0)**2 + (select_y1-select_y0)**2 
                                           + (select_z1-select_z0)**2)
    if mag.any() == 0:
        mag = 1
                                           
    # calculate the vector normal to the sphere boundary at the exit
    norm = np.zeros((3,len(x_inter)))
    norm[0,:] = x_inter
    norm[1,:] = y_inter
    norm[2,:] = z_inter
    norm = norm/radius
    
    # calculate the normalized k1 vector 
    # note: if the indices array contains a 0, you will get a k1 of nan
    # this could happen in a case where there is no event (e.g. a reflection event)
    # for the trajectory, so the index is zero, and no k1 will be relevant
    k1 = np.zeros((3,len(x_inter)))
    k1[0,:] = select_x1 - select_x0
    k1[1,:] = select_y1 - select_y0
    k1[2,:] = select_z1 - select_z0
    k1 = k1/mag
    
    # calculate the dot product between the vector normal to the sphere and the 
    # exit vector, and divide by their magnitudes. Then use arccos to find 
    # the angles 
    dot_norm = np.nan_to_num(norm[0,:]*k1[0,:] + 
                             norm[1,:]*k1[1,:] +
                             norm[2,:]*k1[2,:])

    # if the dot product is <0, force it to zero.
    # a negative dot product cannot physically occur because it implies
    # that the angle between k1 and the normal is > 90 degrees. Testing of the
    # code that in some cases, very small (< magnitude 0.002) negative numbers
    # are found from the dot product. This suggests that the solution for the 
    # interset between the sphere and the k1 vector is slightly off. Since we 
    # know that we cannot have a negative dot product, we instead force it to 
    # zero, meaning that we assume an angle of 90 degrees between the sphere 
    # normal and the k1 vector 
    dot_norm[dot_norm < 0] = 0
    angles_norm = np.nan_to_num(np.arccos(dot_norm))
    angles_norm = sc.Quantity(angles_norm, '')
    
    dot_z = np.nan_to_num(abs(select_z1-select_z0)/mag)
    angles_z = np.nan_to_num(np.arccos(dot_z))    
    
    # plot the points before exit, after exit, and on exit boundary
    if plot_exits == True:
        fig = plt.figure()
        ax = fig.add_subplot(111, projection='3d')
        ax.scatter(select_x0,select_y0,select_z0, c = 'b')
        ax.scatter(select_x1,select_y1,select_z1, c = 'g')
        ax.scatter(x_inter,y_inter,z_inter, c='r')
        ax.set_xlabel('x')
        ax.set_ylabel('y')
        ax.set_zlabel('z')    
        
        u, v = np.mgrid[0:2*np.pi:20j, np.pi:0:10j]
        x = radius*np.cos(u)*np.sin(v)
        y = radius*np.sin(u)*np.sin(v)
        z = radius*(-np.cos(v))
        ax.plot_wireframe(x, y, z, color=[0.8,0.8,0.8])    
    
    return k1, norm, angles_norm

def fresnel_pass_frac(kz, indices, n_before, n_inside, n_after):
    '''
    Returns weights of interest reduced by fresnel reflection across two interfaces,
    For example passing through a coverslip.

    Parameters
    ----------
    kz: 2D array
        kz values, with axes corresponding to events, trajectories
    indices: 1D array
        Length ntraj. Values represent events of interest in each trajectory
    n_before: float
        Refractive index of the medium light is coming from
    n_inside: float
        Refractive index of the boundary material (e.g. glass coverslip)
    n_after: float
        Refractive index of the medium light is going to
    
    Returns
    -------
    1D array of length Ntraj
    
    '''
    # Allow single interface by passing in None as n_inside
    if n_inside is None:
        n_inside = n_before

    # find angles before
    theta_before = get_angles(kz, indices)
    # find angles inside
    theta_inside = refraction(theta_before, n_before, n_inside)
    # if theta_inside is nan (because the trajectory doesn't exit due to TIR), 
    # then replace it with pi/2 (the trajectory goes sideways infinitely) to 
    # avoid errors during the calculation of stuck trajectories
    theta_inside[np.isnan(theta_inside)] = np.pi/2.0

    # find fraction passing through both interfaces
    trans_s1, trans_p1 = model.fresnel_transmission(n_before, n_inside, theta_before) # before -> inside
    trans_s2, trans_p2 = model.fresnel_transmission(n_inside, n_after, theta_inside)  # inside -> after
    fresnel_trans = (trans_s1 + trans_p1)*(trans_s2 + trans_p2)/4.

    # find fraction reflected off both interfaces before transmission
    refl_s1, refl_p1 = model.fresnel_reflection(n_inside, n_after, theta_inside)  # inside -> after
    refl_s2, refl_p2 = model.fresnel_reflection(n_inside, n_before, theta_inside) # inside -> before
    fresnel_refl = (refl_s1 + refl_p1)*(refl_s2 + refl_p2)/4.

    # Any number of higher order reflections off the two interfaces
    # Use converging geometric series 1+a+a**2+a**3...=1/(1-a)
    return fresnel_trans/(1-fresnel_refl+eps)
    
def fresnel_pass_frac_sphere(radius, indices, n_before, n_inside, n_after, 
                             x, y, z, incident=False, plot_exits=False):
    '''
    Returns weights of interest reduced by fresnel reflection across two 
    interfaces, For example passing through a coverslip.
    
    Note: if n_inside = None, returns weights of interest reduced accross one
    interface. This code has not been tested for case of some sort of coverslip
    covering a sphere. It is currently only used for case of passing from
    sphere directly to air.

    Parameters
    ----------
    radius: float
        radius of the sphere boundary 
    indices: 1D array
        Length ntraj. Values represent events of interest in each trajectory
    n_before: float
        Refractive index of the medium light is coming from
    n_inside: float
        Refractive index of the boundary material (e.g. glass coverslip)
    n_after: float
        Refractive index of the medium light is going to
    x: 2D array
        x position values, with axes corresponding to (1 + events, trajectories)
        there is one more x position than events because it takes two positions
        to define an event
    y: 2D array
        y position values, with axes corresponding to (1 + events, trajectories)
        there is one more y position than events because it takes two positions
        to define an event
    z: 2D array
        z position values, with axes corresponding to (1 + events, trajectories)
        there is one more z position than events because it takes two positions
        to define an event
    plot_exits : boolean
        if set to True, function will plot the last point of trajectory inside 
        the sphere, the first point of the trajectory outside the sphere,
        and the point on the sphere boundary at which the trajectory exits, 
        making one plot for reflection and one plot for transmission
   
    Returns
    -------
    1D array of length Ntraj
    
    '''
    #Allow single interface by passing in None as n_inside
    if n_inside is None:
        n_inside = n_before

    #find angles before
    k1, norm, theta_before = get_angles_sphere(x,y,z,radius, indices, incident = incident, plot_exits = plot_exits)
    
    #find angles inside
    theta_inside = refraction(theta_before, n_before, n_inside)
    
    # if theta_inside is nan (because the trajectory doesn't exit due to TIR), 
    # then replace it with pi/2 (the trajectory goes sideways infinitely) to 
    # avoid errors during the calculation of stuck trajectories
    theta_inside[np.isnan(theta_inside)] = np.pi/2.0

    #find fraction passing through both interfaces
    trans_s1, trans_p1 = model.fresnel_transmission(n_before, n_inside, theta_before) # before -> inside
    trans_s2, trans_p2 = model.fresnel_transmission(n_inside, n_after, theta_inside)  # inside -> after
    fresnel_trans = (trans_s1 + trans_p1)*(trans_s2 + trans_p2)/4.

    #find fraction reflected off both interfaces before transmission
    refl_s1, refl_p1 = model.fresnel_reflection(n_inside, n_after, theta_inside)  # inside -> after
    refl_s2, refl_p2 = model.fresnel_reflection(n_inside, n_before, theta_inside) # inside -> before
    fresnel_refl = (refl_s1 + refl_p1)*(refl_s2 + refl_p2)/4.

    #Any number of higher order reflections off the two interfaces
    #Use converging geometric series 1+a+a**2+a**3...=1/(1-a)
    return k1, norm, fresnel_trans/(1-fresnel_refl+eps)

def detect_correct(kz, weights, indices, n_before, n_after, thresh_angle):
    '''
    Returns weights of interest within detection angle
    
    Parameters
    ----------
    kz: 2D array
        kz values, with axes corresponding to events, trajectories
    weights: 2D array
        weights values, with axes corresponding to events, trajectories
    indices: 1D array
        Length ntraj. Values represent events of interest in each trajectory
    n_before: float
        Refractive index of the medium light is coming from
    n_after: float
        Refractive index of the medium light is going to
    thresh_angle: float
        Detection angle to compare with output angles
    
    Returns
    -------
    1D array of length Ntraj
    
    '''

    # find angles when crossing interface
    theta = refraction(get_angles(kz, indices), n_before, n_after)
    theta[np.isnan(theta)] = np.inf # this avoids a warning

    # choose only the ones inside detection angle
    filter_weights = weights.copy()
    filter_weights[theta > thresh_angle] = 0
    return filter_weights

def refraction(angles, n_before, n_after):
    '''
    Returns angles after refracting through an interface
    
    Parameters
    ----------
    angles: float or array of floats
        angles relative to normal before the interface
    n_before: float
        Refractive index of the medium light is coming from
    n_after: float
        Refractive index of the medium light is going to
    
    '''
    snell = n_before / n_after * np.sin(angles)
    snell[abs(snell) > 1] = np.nan # this avoids a warning
    return np.arcsin(snell)

def calc_refl_trans(trajectories, z_low, cutoff, n_medium, n_sample,
                    n_front=None, n_back=None, detection_angle=np.pi/2, return_extra = False):
    """
    Counts the fraction of reflected and transmitted trajectories after a cutoff.
    Identifies which trajectories are reflected or transmitted, and at which
    scattering event. Includes Fresnel reflection correction. Then
    counts the fraction of reflected trajectories that are detected.
    
    Parameters
    ----------
    trajectories : Trajectory object
        Trajectory object of which the reflection is to be calculated.
    z_low : float (structcol.Quantity [length])
        Initial z-position that defines the beginning of the simulated sample.
        Should be set to 0.
    cutoff : float (structcol.Quantity [length])
        Final z-cutoff that determines the effective thickness of the simulated
        sample.
    n_medium : float (structcol.Quantity [dimensionless] or 
        structcol.refractive_index object)
        Refractive index of the medium.
    n_sample : float (structcol.Quantity [dimensionless] or 
        structcol.refractive_index object)
        Refractive index of the sample.
    n_front : float (structcol.Quantity [dimensionless] or 
        structcol.refractive_index object)
        Refractive index of the front cover of the sample (default None)
    n_back : float (structcol.Quantity [dimensionless] or 
        structcol.refractive_index object)
        Refractive index of the back cover of the sample (default None)
    detection_angle : float
        Range of angles of detection. Only the packets that come out of the
        sample within this range will be detected and counted. Should be
        0 < detection_angle <= pi/2, where 0 means that no angles are detected,
        and pi/2 means that all the backscattering angles are detected.
    
    Returns
    -------
    reflectance: float
        Fraction of reflected trajectories, including the Fresnel correction
        but not considering the range of the detector.
    transmittance: float
        Fraction of transmitted trajectories, including the Fresnel correction
        but not considering the range of the detector.
    Note: absorptance of the sample can be found by 1 - reflectance - transmittance
    
    """
    # if the particle has a complex refractive index, the n_sample will be 
    # complex too and the code will give lots of warning messages. Better to 
    # take only the absolute value of n_sample from the beggining
    n_sample = np.abs(n_sample)

    # set up the values we need as numpy arrays
    z = trajectories.position[2]
    if isinstance(z, sc.Quantity):
        z = z.to('um').magnitude
    kx, ky, kz = trajectories.direction
    if isinstance(kx, sc.Quantity):
        kx = kx.magnitude
        ky = ky.magnitude
        kz = kz.magnitude
    weights = trajectories.weight
    if isinstance(weights, sc.Quantity):
        weights = weights.magnitude
    if isinstance(z_low, sc.Quantity):
        z_low = z_low.to('um').magnitude
    if isinstance(cutoff, sc.Quantity):
        cutoff = cutoff.to('um').magnitude

    ntraj = z.shape[1]
    
    # rescale z in terms of integer numbers of sample thickness
    z_floors = np.floor((z - z_low)/(cutoff - z_low))

    # potential exits whenever trajectories cross any boundary
    potential_exits = ~(np.diff(z_floors, axis = 0)==0)

    # find all kz with magnitude large enough to exit
    no_tir = abs(kz) > np.cos(np.arcsin(n_medium / n_sample))
    #no_tir = np.ones((trajectories.nevents, ntraj))>0#abs(kz) > np.cos(np.arcsin(n_medium / n_sample))

    # exit in positive direction (transmission) iff crossing odd boundary
    pos_dir = np.mod(z_floors[:-1]+1*(z_floors[1:]>z_floors[:-1]), 2).astype(bool)

    # construct boolean arrays of all valid exits in pos & neg directions
    high_bool = potential_exits & no_tir & pos_dir
    low_bool = potential_exits & no_tir & ~pos_dir

    # find first valid exit of each trajectory in each direction
    # note we convert to 2 1D arrays with len = Ntraj
    # need vstack to reproduce earlier behaviour:
    # an initial row of zeros is used to distinguish no events case
    low_event = np.argmax(np.vstack([np.zeros(ntraj),low_bool]), axis=0)
    high_event = np.argmax(np.vstack([np.zeros(ntraj),high_bool]), axis=0)

    # find all trajectories that did not exit in each direction
    no_low_exit = (low_event == 0)
    no_high_exit = (high_event == 0)

    # find positions where low_event is less than high_event
    # note that either < or <= would work here. They are only equal if both 0.
    low_smaller = (low_event < high_event)

    # find all trajectory outcomes
    # note ambiguity for trajectories that did not exit in a given direction
    low_first = no_high_exit | low_smaller
    high_first = no_low_exit | (~low_smaller)
    never_exit = no_low_exit & no_high_exit

    # find where each trajectory first exits
    refl_indices = low_event * low_first
    trans_indices = high_event * high_first
    stuck_indices = never_exit * (z.shape[0]-1)

    # calculate initial weights that actually enter the sample after fresnel
    init_dir = np.cos(refraction(get_angles(kz, np.ones(ntraj)), n_sample, n_medium))
    # init_dir is reverse-corrected for refraction. = kz before medium/sample interface
    inc_fraction = fresnel_pass_frac(np.array([init_dir]), np.ones(ntraj), n_medium, n_front, n_sample)

    # calculate outcome weights from all trajectories
    refl_weights = inc_fraction * select_events(weights, refl_indices)
    trans_weights = inc_fraction * select_events(weights, trans_indices)
    stuck_weights = inc_fraction * select_events(weights, stuck_indices)
    absorb_weights = inc_fraction - refl_weights - trans_weights - stuck_weights

    # warn user if too many trajectories got stuck
    stuck_frac = np.sum(stuck_weights) / np.sum(inc_fraction) * 100
    stuck_traj_warn = " \n{0}% of trajectories did not exit the sample. Increase Nevents to improve accuracy.".format(str(int(stuck_frac)))
    if stuck_frac >= 20: warnings.warn(stuck_traj_warn)

    # correct for non-TIR fresnel reflection upon exiting
    reflected = refl_weights * fresnel_pass_frac(kz, refl_indices, n_sample, n_front, n_medium)#<= uncomment
    transmitted = trans_weights * fresnel_pass_frac(kz, trans_indices, n_sample, n_back, n_medium)
    refl_fresnel = refl_weights - reflected
    trans_fresnel = trans_weights - transmitted

    # find fraction of known outcomes that are successfully transmitted or reflected
    known_outcomes = np.sum(absorb_weights + reflected + transmitted)
    refl_frac = np.sum(reflected) / known_outcomes
    trans_frac = np.sum(transmitted) / known_outcomes
    
    # need to distribute ambiguous trajectory weights.
    # stuck are 50/50 reflected/transmitted since they are randomized.
    # non-TIR fresnel are treated as new trajectories at the appropriate interface.
    # This means reversed R/T ratios for fresnel reflection at transmission interface.
    extra_refl = refl_fresnel * refl_frac + trans_fresnel * trans_frac + stuck_weights * 0.5
    extra_trans = trans_fresnel * refl_frac + refl_fresnel * trans_frac + stuck_weights * 0.5

    # correct for effect of detection angle upon leaving sample
    inc_refl = (1 - inc_fraction) # fresnel reflection incident on sample
    inc_refl = detect_correct(np.array([init_dir]), inc_refl, np.ones(ntraj), n_medium, n_medium, detection_angle)
    trans_detected = detect_correct(kz, transmitted, trans_indices, n_sample, n_medium, detection_angle)
    refl_detected = detect_correct(kz, reflected, refl_indices, n_sample, n_medium, detection_angle)
    trans_det_frac = np.max([np.sum(trans_detected),eps]) / np.max([np.sum(transmitted), eps])
    refl_det_frac = np.max([np.sum(refl_detected),eps]) / np.max([np.sum(reflected), eps]) 

    # calculate transmittance and reflectance for each trajectory (in terms of trajectory weights)
    transmittance = trans_detected + extra_trans * trans_det_frac
    reflectance = refl_detected + extra_refl * refl_det_frac + inc_refl
    #calculate mean reflectance and transmittance for all trajectories
    if return_extra:
        # divide by ntraj to get reflectance per trajectory
<<<<<<< HEAD
        return refl_indices, trans_indices, reflected/ntraj, trans_frac, refl_frac, refl_fresnel/ntraj, trans_fresnel/ntraj, inc_refl/ntraj, np.sum(reflectance)/ntraj
=======
        return refl_indices, trans_indices,\
               inc_refl/ntraj, reflected/ntraj, transmitted/ntraj,\
               trans_frac, refl_frac,\
               refl_fresnel/ntraj, trans_fresnel/ntraj, np.sum(reflectance)/ntraj
>>>>>>> af3bbb67
    else:
        return (np.sum(reflectance)/ntraj, np.sum(transmittance/ntraj))


def calc_refl_trans_sphere(trajectories, n_medium, n_sample, radius, p, mu_abs, 
                           mu_scat, detection_angle = np.pi/2, 
                           plot_exits = False, tir = False, run_tir = True, 
                           return_extra = False, call_depth = 0, max_call_depth = 20, max_stuck=0.01):
    """
    Counts the fraction of reflected and transmitted trajectories for an 
    assembly with a spherical boundary. Identifies which trajectories are 
    reflected or transmitted, and at which scattering event. Then calculates 
    the fraction of reflected and transmitted trajectories.
    
    Parameters
    ----------
    trajectories : Trajectory object
        Trajectory object of which the reflection is to be calculated.
 
    n_medium: float (structcol.Quantity [dimensionless] or 
        structcol.refractive_index object)
        Refractive index of the medium.
    n_sample: float (structcol.Quantity [dimensionless] or 
        structcol.refractive_index object)
        Refractive index of the sample.
    radius : float (structcol.Quantity [length])
        radius of spherical boundary
    p : array_like (structcol.Quantity [dimensionless])
        Phase function from either Mie theory or single scattering model.
    mu_scat : float (structcol.Quantity [1/length])
        Scattering coefficient from either Mie theory or single scattering model.
    mu_abs : float (structcol.Quantity [1/length])
        Absorption coefficient from Mie theory.
    detection_angle: float
        Range of angles of detection. Only the packets that come out of the
        sample within this range will be detected and counted. Should be
        0 < detection_angle <= pi/2, where 0 means that no angles are detected,
        and pi/2 means that all the backscattering angles are detected.
    plot_exits: boolean
        If set to True, function will plot the last point of trajectory inside 
        the sphere, the first point of the trajectory outside the sphere,
        and the point on the sphere boundary at which the trajectory exits, 
        making one plot for reflection and one plot for transmission
    tir: boolean
        This boolean is not intended to be set by the user. It's purpose is to 
        keep track of whether calc_refl_trans_sphere() is running for the trajectories
        initially being sent into the sphere or for the fresnel reflected (tir)
        trajectories that are trapped in the sphere. It's default value is
        False, and it is changed to True when calc_refl_trans_sphere() is 
        recursively called for calculating the reflectance from fresnel 
        reflected trajectories
    run_tir: boolean
        If set to True, function will calculate new trajectories for weights 
        that are fresnel reflected back into the sphere upon exit (There is
        almost always at least some small weight that is reflected back into
        sphere). If set to False, fresnel reflected trajectories are evenly 
        distributed to reflectance and transmittance.       
    call_depth: int
        This argument is not intended to be set by the user. Call_depth keeps 
        track of the recursion call_depth. It's default value is 0, and upon
        each recursive call to calc_refl_trans_sphere(), it is increased by 1. 
    max_call_depth: int
        This argument determines the maximum number of recursive calls that can
        be made to calc_refl_trans_sphere(). The default value is 20, but it 
        can be changed by the user if desired. The user should note that there
        are diminishing returns for higher max_call_depth, as the remaining 
        fresnel reflected trajectories after 20 calls are primarily stuck in 
        shallow angle paths around the perimeter of the sphere that will never 
        exit.

    Returns
    ----------
    reflectance: float
        Fraction of reflected trajectories, including the Fresnel correction
        but not considering the range of the detector.
    transmittance: float
        Fraction of transmitted trajectories, including the Fresnel correction
        but not considering the range of the detector.
    Note: absorptance of the sample can be found by 1 - reflectance - transmittance
    
    """   
    n_sample = np.abs(n_sample)

    # set up the values we need as numpy arrays
    x, y, z = trajectories.position
    if isinstance(z, sc.Quantity):
        x = x.to('um').magnitude
        y = y.to('um').magnitude
        z = z.to('um').magnitude
    kx, ky, kz = trajectories.direction
    if isinstance(kx, sc.Quantity):
        kx = kx.magnitude
        ky = ky.magnitude
        kz = kz.magnitude
    weights = trajectories.weight
    if isinstance(weights, sc.Quantity):
        weights = weights.magnitude
    if isinstance(radius, sc.Quantity):
        radius = radius.to('um').magnitude
    
    # get the number of trajectories
    ntraj = z.shape[1]
    nevents = kz.shape[0]

    # potential exits whenever trajectories are outside sphere boundary
    potential_exits = (x[1:,:]**2 + y[1:,:]**2 + (z[1:,:]-radius)**2) > radius**2
    potential_exit_indices = np.argmax(np.vstack([np.zeros(ntraj), potential_exits]), axis=0)
    
    # exit in positive direction (transmission)
    # kz_correct will be nan if trajectory is totally internally reflected
    kz_correct = exit_kz(x, y, z, potential_exit_indices, radius, n_sample, n_medium)
    pos_dir = kz_correct > 0
    
    # construct boolean arrays of all valid exits in pos & neg directions
    high_bool = potential_exits & pos_dir
    low_bool = potential_exits & ~pos_dir    
    # find first valid exit of each trajectory in each direction
    # note we convert to 2 1D arrays with len = Ntraj
    # need vstack to reproduce earlier behaviour:
    # an initial row of zeros is used to distinguish no events case
    low_event = np.argmax(np.vstack([np.zeros(ntraj),low_bool]), axis=0)
    high_event = np.argmax(np.vstack([np.zeros(ntraj),high_bool]), axis=0)
    # find all trajectories that did not exit in each direction
    no_low_exit = (low_event == 0)
    no_high_exit = (high_event == 0)

    # find positions where low_event is less than high_event
    # note that either < or <= would work here. They are only equal if both 0.
    low_smaller = (low_event < high_event)

    # find all trajectory outcomes
    # note ambiguity for trajectories that did not exit in a given direction
    low_first = no_high_exit | low_smaller
    high_first = no_low_exit | (~low_smaller)
    never_exit = no_low_exit & no_high_exit

    # find where each trajectory first exits
    refl_indices = low_event * low_first
    trans_indices = high_event * high_first
    stuck_indices = never_exit * (z.shape[0]-1)

    # for now, we assume initial direction is in +z
    init_dir = np.ones(ntraj)

    # init_dir is reverse-corrected for refraction. = kz before medium/sample interface
    # calculate initial weights that actually enter the sample after fresnel
    if tir == False:
        _, _, inc_fraction = fresnel_pass_frac_sphere(radius, np.ones(ntraj), n_medium,
                                                None, n_sample, x, y, z, incident = True)    
    else:
        inc_fraction = np.ones(ntraj)

    # calculate outcome weights from all trajectories
    refl_weights = inc_fraction * select_events(weights, refl_indices)
    trans_weights = inc_fraction * select_events(weights, trans_indices)
    stuck_weights = inc_fraction * select_events(weights, stuck_indices)
    absorb_weights = inc_fraction - refl_weights - trans_weights - stuck_weights

    # warn user if too many trajectories got stuck
    stuck_frac = np.sum(stuck_weights) / np.sum(inc_fraction) * 100
    stuck_traj_warn = " \n{0}% of trajectories did not exit the sample. Increase Nevents to improve accuracy.".format(str(int(stuck_frac)))
    if stuck_frac >= 20: warnings.warn(stuck_traj_warn)

    # correct for non-TIR fresnel reflection upon exiting
    k1_refl, norm_refl, fresnel_pass_frac_refl = fresnel_pass_frac_sphere(radius,refl_indices, n_sample, None, n_medium, x, y, z, 
                                                        plot_exits = plot_exits)
    reflected = refl_weights * fresnel_pass_frac_refl
    if plot_exits == True:
        plt.gca().set_title('Reflected exits')
        plt.gca().view_init(-164,-155)
    k1_trans, norm_trans, fresnel_pass_frac_trans = fresnel_pass_frac_sphere(radius, trans_indices, n_sample, None, n_medium, x, y, z, 
                                                        plot_exits = plot_exits)
    transmitted = trans_weights * fresnel_pass_frac_trans

    if plot_exits == True:
        plt.gca().set_title('Transmitted exits')
        plt.gca().view_init(-164,-155)
    refl_fresnel = refl_weights - reflected
    trans_fresnel = trans_weights - transmitted

    # find fraction that are successfully transmitted or reflected
    refl_frac = np.sum(reflected) / ntraj
    trans_frac = np.sum(transmitted) / ntraj

    # correct for effect of detection angle upon leaving sample
    # TODO: get working for other detector angles
    inc_refl = 1 - inc_fraction # fresnel reflection incident on sample
    inc_refl = detect_correct(np.array([init_dir]), inc_refl, np.ones(ntraj), n_medium, n_medium, detection_angle)
    trans_detected = transmitted

    #trans_detected = detect_correct(kz, transmitted, trans_indices, n_sample, n_medium, detection_angle)
    trans_det_frac = np.max([np.sum(trans_detected),eps]) / np.max([np.sum(transmitted), eps])

    refl_detected = reflected
    #refl_detected = detect_correct(kz, reflected, refl_indices, n_sample, n_medium, detection_angle)
    refl_det_frac = np.max([np.sum(refl_detected),eps]) / np.max([np.sum(reflected), eps]) 

    # calculate mean transmittance and reflectance for all trajectories (in terms of trajectory weights)
    reflectance_mean = refl_frac + np.sum(inc_refl)/ntraj
    transmittance_mean = trans_frac

    # calculate new trajectories and reflectance if a significant amount of 
    # light stays inside the sphere due to fresnel reflection
    if run_tir and call_depth < max_call_depth and np.sum(refl_fresnel + trans_fresnel + stuck_weights)/ntraj > max_stuck:
        # new weights are the weights that are fresnel reflected back into the 
        # sphere
        nevents = trajectories.nevents
        weights_tir = np.zeros((nevents,ntraj))
        weights_tir[:,:] = refl_fresnel + trans_fresnel + stuck_weights
        weights_tir = sc.Quantity(weights_tir, '')
        
        # new positions are the positions at the exit boundary
        positions = np.zeros((3,nevents+1,ntraj))
        indices = refl_indices + trans_indices
        # get positions outside of sphere boundary from after exit
        select_x1 = select_events(x[1:,:], indices)
        select_y1 = select_events(y[1:,:], indices)
        select_z1 = select_events(z[1:,:], indices)   
        
        # get positions inside sphere boundary from before exit
        select_x0 = select_events(x[:len(x)-1,:],indices)
        select_y0 = select_events(y[:len(y)-1,:],indices)
        select_z0 = select_events(z[:len(z)-1,:],indices)
        
        # get positions at sphere boundary from exit
        x_inter, y_inter, z_inter = find_exit_intersect_vec(select_x0,
                                                            select_y0,
                                                            select_z0,
                                                            select_x1,
                                                            select_y1,
                                                            select_z1, radius)
                                                            
        # new directions are 
        directions = np.zeros((3,nevents,ntraj))
        directions = sc.Quantity(directions, '')
        
        # dot the normal vector with the direction at exit 
        # to find the angle between the normal and exit direction
        select_kx = select_events(kx, indices)
        select_ky = select_events(ky, indices)
        select_kz = select_events(kz, indices)
        dot_kin_normal = np.nan_to_num(np.array([select_kx*x_inter/radius, select_ky*y_inter/radius, select_kz*(z_inter-radius)/radius])) 
        
        # TODO: explain the math here
        # Kr = K1 + 2(K dot n-hat)n-hat
        k_refl = np.array([select_kx,select_ky,select_kz]) - 2*dot_kin_normal*np.array([x_inter/radius,y_inter/radius,(z_inter-radius)/radius])

        directions[:,0,:] = k_refl
        directions[0,0,:] = directions[0,0,:] + select_events(kx, stuck_indices)
        directions[1,0,:] = directions[1,0,:] + select_events(ky, stuck_indices)
        directions[2,0,:] = directions[2,0,:] + select_events(kz, stuck_indices)
        
        # set the initial positions at the sphere boundary
        positions[0,0,:] = x_inter + select_events(x[1:,:], stuck_indices)
        positions[1,0,:] = y_inter + select_events(y[1:,:], stuck_indices)
        positions[2,0,:] = z_inter + select_events(z[1:,:], stuck_indices)

        # TODO: get rid of trajectories whose initial weights are 0
        # find indices where initial weights are 0
#        indices = np.where(weights_tir[0,:] == 0)
#        if indices[0].size > 0:
#            weights_tir = np.delete(weights_tir,indices)
#            positions = np.delete(positions, indices, axis = 0)
#            directions = np.delete(directions, indices,axis = 0)
        
        # create new trajectories object
        trajectories_tir = Trajectory(positions, directions, weights_tir)
        # Generate a matrix of all the randomly sampled angles first 
        sintheta, costheta, sinphi, cosphi, _, _ = sample_angles(nevents, ntraj, p)

        # Create step size distribution
        step = sample_step(nevents, ntraj, mu_abs, mu_scat)
    
        # Run photons
        trajectories_tir.absorb(mu_abs, step)
        trajectories_tir.scatter(sintheta, costheta, sinphi, cosphi)         
        trajectories_tir.move(step)

        # Calculate reflection and transmition 
        reflectance_tir, transmittance_tir = calc_refl_trans_sphere(trajectories_tir, 
                                                                    n_medium, n_sample, 
                                                                    radius, p, mu_abs, mu_scat, 
                                                                    plot_exits = plot_exits,
                                                                    tir = True, call_depth = call_depth+1,
                                                                    max_stuck = max_stuck)
        return (reflectance_tir + reflectance_mean, transmittance_tir + transmittance_mean)
        
    else:    
        # need to distribute ambiguous trajectory weights.
        # stuck are 50/50 reflected/transmitted since they are randomized.
        # non-TIR fresnel are treated as new trajectories at the appropriate interface.
        # This means reversed R/T ratios for fresnel reflection at transmission interface.
        extra_refl = 0.5*(refl_fresnel + trans_fresnel + stuck_weights)
        extra_trans = 0.5*(trans_fresnel + refl_fresnel + stuck_weights)
        #calculate mean reflectance and transmittance for all trajectories
        
        # calculate transmittance and reflectance for each trajectory (in terms of trajectory weights)
        transmittance = trans_detected + extra_trans * trans_det_frac
        reflectance = refl_detected + extra_refl * refl_det_frac + inc_refl
        
        # calculate mean reflectance and transmittance for all trajectories
        reflectance_mean = np.sum(reflectance)/ntraj
        transmittance_mean = np.sum(transmittance)/ntraj
        
        if return_extra == True:
            return (k1_refl, k1_trans, norm_refl, norm_trans, reflectance_mean, transmittance_mean)
        
        else:               
            return (reflectance_mean, transmittance_mean) 

def initialize(nevents, ntraj, n_medium, n_sample, seed=None, incidence_angle=0.):

    """
    Sets the trajectories' initial conditions (position, direction, and weight).
    The initial positions are determined randomly in the x-y plane (the initial
    z-position is at z = 0). The default initial propagation direction is set to
    be kz = 1, meaning that the photon packets point straight down in z. The 
    initial weight is currently determined to be a value of choice.
    
    Parameters
    ----------
    nevents : int
        Number of scattering events
    ntraj : int
        Number of trajectories
    n_medium : float (structcol.Quantity [dimensionless] or 
        structcol.refractive_index object)
        Refractive index of the medium.
    n_sample : float (structcol.Quantity [dimensionless] or 
        structcol.refractive_index object)
        Refractive index of the sample.
    seed : int or None
        If seed is int, the simulation results will be reproducible. If seed is
        None, the simulation results are actually random.
    incidence_angle : float
        Maximum value for theta when it incides onto the sample.
        Should be between 0 and pi/2.
    
    Returns
    -------
    r0 : array_like (structcol.Quantity [length])
        Initial position.
    k0 : array_like (structcol.Quantity [dimensionless])
        Initial direction of propagation.
    weight0 : array_like (structcol.Quantity [dimensionless])
        Initial weight. 
        - Note that the photon weight represents the fraction of 
        that particular photon that is propagated through the sample. It does 
        not represent the photon's weight relative to other photons. the weight0
        array is initialized to 1 because you start with the full weight of the 
        initial photons. If you wanted to make the relative weights of photons
        different, you would need to introduce a new variable (e.g relative 
        intensity) that me, NOT change the intialization of the weights array.
        - Also Note that the size of the weights array it nevents*ntraj, NOT
        nevents+1, ntraj. This may at first seem counterintuitive because
        physically, we can associate a weight to a photon at each position 
        (which would call for a dimension nevents+1), not at each event. 
        However, there is no need to keep track of the weight at the first 
        event; The weight, by definition, must initially be 1 for each photon. 
        Adding an additional row of ones to this array would be unecessary and
        would contribute to less readable code in the calculation of absorptance,
        reflectance, and transmittance. Therefore the weights array begins with 
        the weight of the photons after their first event.
    
    """
    if seed is not None:
        np.random.seed([seed])

    # Initial position. The position array has one more row than the direction
    # and weight arrays because it includes the starting positions on the x-y
    # plane
    r0 = np.zeros((3, nevents+1, ntraj))
    r0[0,0,:] = random((1,ntraj))
    r0[1,0,:] = random((1,ntraj))

    # Create an empty array of the initial direction cosines of the right size
    k0 = np.zeros((3, nevents, ntraj))

    # Random sampling of azimuthal angle phi from uniform distribution [0 -
    # 2pi] for the first scattering event
    rand_phi = random((1,ntraj))
    phi = 2*np.pi*rand_phi
    sinphi = np.sin(phi)
    cosphi = np.cos(phi)

    # Random sampling of scattering angle theta from uniform distribution [0 -
    # pi] for the first scattering event
    rand_theta = random((1,ntraj))
    theta = rand_theta * incidence_angle

    # Refraction of incident light upon entering sample
    # TODO: only real part of n_sample should be used                             
    # for the calculation of angles of integration? Or abs(n_sample)? 
    theta = refraction(theta, n_medium, np.abs(n_sample))
    sintheta = np.sin(theta)
    costheta = np.cos(theta)

    # Fill up the first row (corresponding to the first scattering event) of the
    # direction cosines array with the randomly generated angles:
    # kx = sintheta * cosphi
    # ky = sintheta * sinphi
    # kz = costheta
    k0[0,0,:] = sintheta * cosphi
    k0[1,0,:] = sintheta * sinphi
    k0[2,0,:] = costheta

    # Initial weight
    weight0 = np.ones((nevents, ntraj))

    return r0, k0, weight0


def initialize_sphere(nevents, ntraj, n_medium, n_sample, radius, seed=None, 
                      incidence_angle=0., plot_initial=False):
    """
    Sets the trajectories' initial conditions (position, direction, and weight).
    The initial positions are determined randomly in the x-y plane. The initial
    z-positions are confined to the surface of a sphere. The initial propagation
    direction is set to be 1 at z, meaning that the photon packets point 
    straight down in z.
    
    Parameters
    ----------
    nevents : int
        Number of scattering events
    ntraj : int
        Number of trajectories
    n_medium : float (structcol.Quantity [dimensionless] or 
        structcol.refractive_index object)
        Refractive index of the medium.
    n_sample : float (structcol.Quantity [dimensionless] or 
        structcol.refractive_index object)
        Refractive index of the sample.
    radius : float (structcol.Quantity [length])
        radius of spherical boundary
    seed : int or None
        If seed is int, the simulation results will be reproducible. If seed is
        None, the simulation results are actually random.
    incidence_angle : float
        Maximum value for theta when it incides onto the sample.
        Should be between 0 and pi/2.
    plot_inital : boolean
        If plot_initial is set to True, function will create a 3d plot showing
        initial positions and directions of trajectories before entering the 
        sphere and directly after refraction correction upon entering the 
        sphere
    
    Returns
    ----------
    r0 : 2D array_like (structcol.Quantity [length])
        Trajectory positions. Has shape of (3, number of events + 1, number 
        of trajectories). r0[0,0,:] contains random x-positions within a circle 
        on the x-y plane whose radius is the sphere radius. r0[1, 0, :] contains
        random y-positions within the same circle on the x-y plane. r0[2, 0, :]
        contains z-positions on the top hemisphere at the sphere boundary. The 
        rest of the elements are initialized to zero.
    k0 : array_like (structcol.Quantity [dimensionless])
        Initial direction of propagation. Has shape of (3, number of events,
        number of trajectories). k0[0,:,:] and k0[1,:,:] are initalized to zero,
        and k0[2,0,:] is initalized to 1.
    weight0 : array_like (structcol.Quantity [dimensionless])
        Initial weight. Has shape of (number of events, number of trajectories)
        - Note that the photon weight represents the fraction of 
        that particular photon that is propagated through the sample. It does 
        not represent the photon's weight relative to other photons. the weight0
        array is initialized to 1 because you start with the full weight of the 
        initial photons. If you wanted to make the relative weights of photons
        different, you would need to introduce a new variable (e.g relative 
        intensity) that me, NOT change the intialization of the weights array.
        - Also Note that the size of the weights array it nevents*ntraj, NOT
        nevents+1, ntraj. This may at first seem counterintuitive because
        physically, we can associate a weight to a photon at each position 
        (which would call for a dimension nevents+1), not at each event. 
        However, there is no need to keep track of the weight at the first 
        event; The weight, by definition, must initially be 1 for each photon. 
        Adding an additional row of ones to this array would be unecessary and
        would contribute to less readable code in the calculation of absorptance,
        reflectance, and transmittance. Therefore the weights array begins with 
        the weight of the photons after their first event.
        
    **note: currently only works for normal incidence
    """

    if seed is not None:
        np.random.seed([seed])

    # Initial position. The position array has one more row than the direction
    # and weight arrays because in includes the starting positions on the x-y
    # plane
    r0 = np.zeros((3, nevents+1, ntraj))
    if isinstance(radius, sc.Quantity):
        radius = radius.to('um').magnitude
        
    # randomly choose r on interval [0,radius]
    r = radius*np.sqrt(random(ntraj))
<<<<<<< HEAD
    
    # randomly choose th on interval [0,2*pi]
    th = 2*np.pi*random(ntraj)
    
=======
    
    # randomly choose th on interval [0,2*pi]
    th = 2*np.pi*random(ntraj)
    
>>>>>>> af3bbb67
    # randomly choose x and y-positions within sphere radius
    r0[0,0,:] = r*np.cos(th) 
    r0[1,0,:] = r*np.sin(th)
        
    # calculate z-positions from x- and y-positions
    r0[2,0,:] = radius-np.sqrt(radius**2 - r0[0,0,:]**2 - r0[1,0,:]**2)

    # Create an empty array of the initial direction cosines of the right size
    k0 = np.zeros((3, nevents, ntraj))
    
    # find the minus normal vectors of the sphere at the initial positions
    neg_normal = np.zeros((3, ntraj)) # 3 components for each trajectory
    r0_magnitude = np.sqrt(r0[0,0,:]**2 + r0[1,0,:]**2 + (r0[2,0,:]-radius)**2)
    neg_normal[0,:] = -r0[0,0,:]/r0_magnitude
    neg_normal[1,:] = -r0[1,0,:]/r0_magnitude
    neg_normal[2,:] = -(r0[2,0,:]-radius)/r0_magnitude
    
    # solve for theta and phi for these samples
    theta = np.arccos(neg_normal[2,:])
    cosphi = neg_normal[0,:]/np.sin(theta)
    sinphi = neg_normal[1,:]/np.sin(theta)
    
    # refraction of incident light upon entering the sample

    theta = refraction(theta, n_medium, np.abs(n_sample))
    sintheta = np.sin(theta)
    costheta = np.cos(theta)
    
    # calculate new directions using refracted theta and initial phi
    k0[0,0,:] = sintheta * cosphi
    k0[1,0,:] = sintheta * sinphi
    k0[2,0,:] = costheta

    # Initial weight
    weight0 = np.ones((nevents, ntraj))
    
    if plot_initial == True:
        # plot the initial positions and directions of the trajectories
        fig = plt.figure()
        ax = fig.add_subplot(111, projection='3d')
        ax.set_xlabel('x')
        ax.set_ylabel('y')
        ax.set_zlabel('z')
        ax.set_ylim([-radius, radius])
        ax.set_xlim([-radius, radius])
        ax.set_zlim([0, radius])
        ax.set_title('Initial Positions')
        ax.view_init(-164,-155)
        X, Y, Z, U, V, W = [r0[0,0,:],r0[1,0,:],r0[2,0,:],k0[0,0,:], k0[1,0,:], k0[2,0,:]]
        ax.quiver(X, Y, Z, U, V, W, color = 'g')
        
        X, Y, Z, U, V, W = [r0[0,0,:],r0[1,0,:],r0[2,0,:],np.zeros(ntraj), np.zeros(ntraj), np.ones(ntraj)]
        ax.quiver(X, Y, Z, U, V, W)
        
        # draw wireframe hemisphere
        u, v = np.mgrid[0:2*np.pi:20j, np.pi/2:0:10j]
        x = radius*np.cos(u)*np.sin(v)
        y = radius*np.sin(u)*np.sin(v)
        z = radius*(1-np.cos(v))
        ax.plot_wireframe(x, y, z, color=[0.8,0.8,0.8])

    return r0, k0, weight0

def calc_scat(radius, n_particle, n_sample, volume_fraction, wavelen,
              mie_theory = False):
    """
    Calculates the phase function and scattering coefficient from either the
    single scattering model or Mie theory. Calculates the absorption coefficient
    from Mie theory.
    
    Parameters
    ----------
    radius : float (structcol.Quantity [length])
        Radius of scatterer. 
    n_particle : float (structcol.Quantity [dimensionless] or 
        structcol.refractive_index object)
        Refractive index of the particle.
    n_sample : float (structcol.Quantity [dimensionless] or 
        structcol.refractive_index object)
        Refractive index of the sample. 
    volume_fraction : float (structcol.Quantity [dimensionless])
        Volume fraction of the sample. 
    wavelen : float (structcol.Quantity [length])
        Wavelength of light in vacuum.
    mie_theory : bool
        If True, the phase function and scattering coefficient is calculated 
        from Mie theory. If False (default), they are calculated from the 
        single scattering model, which includes a correction for the structure
        factor
    
    Returns
    -------
    p : array_like (structcol.Quantity [dimensionless])
        Phase function from either Mie theory or single scattering model.
    mu_scat : float (structcol.Quantity [1/length])
        Scattering coefficient from either Mie theory or single scattering model.
    mu_abs : float (structcol.Quantity [1/length])
        Absorption coefficient of the sample as an effective medium.
    
    Notes
    -----
    The phase function is given by:
        p = diff. scatt. cross section / cscat
    The single scattering model calculates the differential cross section and
    the total cross section. In a non-absorbing system, we can choose to 
    calculate these from Mie theory:
        diff. scat. cross section = S11 / k^2
        p = S11 / (k^2 * cscat)
        (Bohren and Huffmann, chapter 13.3)
    """
    
    # Scattering angles (typically from a small angle to pi). A non-zero small 
    # angle is needed because in the single scattering model, if the analytic 
    # formula is used, S(q=0) returns nan. To prevent any errors or warnings, 
    # set the minimum value of angles to be a small value, such as 0.01.
    min_angle = 0.01            
    angles = sc.Quantity(np.linspace(min_angle, np.pi, 200), 'rad') 

    number_density = 3.0 * volume_fraction / (4.0 * np.pi * radius.max()**3)
    k = 2 * np.pi * n_sample / wavelen    
    ksquared = np.abs(k)**2  
    m = index_ratio(n_particle, n_sample)
    x = size_parameter(wavelen, n_sample, radius)

    # If n_sample is complex, then the system absorbs and we must use the exact  
    # Mie solutions 
    if np.abs(n_sample.imag.magnitude) > 0.0:
        # Calculate phase function and scattering coefficient    
        # The scattering cross section is calculated at the surface of the
        # particle. Further absorption as photon packets travel through the 
        # sample are accounted for in the absorb() function. 
        p = phase_function(m, x, angles, volume_fraction, ksquared, 
                           mie_theory=mie_theory)[0]
        if mie_theory == True:
            struct_factor = [1,1]
        
        else:
            struct_factor = model.differential_cross_section(m, x, angles, 
                                                             volume_fraction,
                                                             form_type=None) 
        distance = np.array(radius).max() * radius.units        
        form_factor = mie.diff_scat_intensity_complex_medium(m, x, angles, 
                                                             k*distance)
        diff_cs_par = form_factor[0] * struct_factor[0]
        diff_cs_per = form_factor[1] * struct_factor[1]
        cscat_total = mie.integrate_intensity_complex_medium(diff_cs_par, 
                                                             diff_cs_per, 
                                                             distance,angles,k)[0]  
        mu_scat = number_density * cscat_total
        
        # The absorption coefficient can be calculated from the imaginary 
        # component of the samples's refractive index
        mu_abs = 4*np.pi*n_sample.imag/wavelen
        
#        # Calculate absorption coefficient for 1 particle (because there isn't
#        # a structure factor for absorption)
#        nstop = mie._nstop(np.array(x).max())
#        # if the index ratio m is an array with more than 1 element, it's a 
#        # multilayer particle
#        if len(np.atleast_1d(m)) > 1:
#            coeffs = msl.scatcoeffs_multi(m, x)
#            cabs_part = mie._cross_sections_complex_medium_sudiarta(coeffs[0], 
#                                                                    coeffs[1], 
#                                                                    x,radius)[1]
#            if cabs_part.magnitude < 0.0:
#                cabs_part = 0.0 * cabs_part.units
#        else:
#            al, bl = mie._scatcoeffs(m, x, nstop)   
#            cl, dl = mie._internal_coeffs(m, x, nstop)
#            x_scat = size_parameter(wavelen, n_particle, radius)
#            cabs_part = mie._cross_sections_complex_medium_fu(al, bl, cl, dl, 
#                                                              radius,n_particle, 
#                                                              n_sample, x_scat, 
#                                                              x, wavelen)[1]                                                      
#        mu_abs = cabs_part * number_density

    else:
        # If there is no absorption in the sample, use the standard Mie 
        # solutions with the far-field approximation
        # Calculate the absorption coefficient. Use wavelen/n_sample: 
        # wavelength of incident light *in media* (usually this would be the 
        # wavelength in the effective index of the particle-matrix composite). 
        cross_sections = mie.calc_cross_sections(m, x, wavelen/n_sample)  
        cabs_part = cross_sections[2]                                               
        mu_abs = cabs_part * number_density
        
        # If mie is set to True, calculate the phase function and scattering 
        # coefficient for 1 particle using Mie theory
        if mie == True:
            S2squared, S1squared = mie.calc_ang_dist(m, x, angles)
            S11 = (S1squared + S2squared)/2
            cscat_total = cross_sections[0]
            
            p = S11 / (ksquared * cscat_total)
            mu_scat = cscat_total * number_density
        
        else:           
            p, p_par, p_perp, cscat_total = phase_function(m, x, angles, volume_fraction, 
                                            ksquared, mie_theory=False) 
            mu_scat = number_density * cscat_total

    # Here, the resulting units of mu_scat and mu_abs are nm^2/um^3. Thus, we 
    # simplify the units to 1/um 
    mu_scat = mu_scat.to('1/um')
    mu_abs = mu_abs.to('1/um')
    
    return p, mu_scat, mu_abs
    

def phase_function(m, x, angles, volume_fraction, ksquared, mie_theory=False):
    """
    Calculates the phase function (the phase function is the same for absorbing 
    and non-absorbing systems)
    
    Parameters:
    ----------
    m: float
        index ratio between the particle and sample
        
    x: float
        size parameter
        
    angles: array
        theta angles at which to calculate phase function
    
    volume_fraction: float (sc.Quantity [dimensionless])
        
    ksquared: float (sc.Quantity [1/length])
        k-vector squared, where k = 2*pi*n_sample / wavelength
        
    mie_theory: bool
        If TRUE, phase function is calculated according to Mie theory 
        (assuming no contribution from structure factor). If FALSE, phase
        function is calculated according to single scattering theory 
        (which uses Mie and structure factor contributions)
        
    
    Returns:
    --------
    
    p: array
        phase function for unpolarized light
        
    p_par: array
        phase function for parallel polarized light
        
    p_perp: array
        phase function for perpendicularly polarized light
        
    cscat_total: float
        total scattering cross section for unpolarized light
        
    """
    
    # If mie_theory = True, calculate the phase function for 1 particle 
    # using Mie theory (excluding the structure factor)
    if mie_theory == True:
        diff_cscat_par, diff_cscat_perp = \
            model.differential_cross_section(m, x, angles, volume_fraction,
                                             structure_type=None)
    else:
        diff_cscat_par, diff_cscat_perp = \
            model.differential_cross_section(m, x, angles, volume_fraction)

    cscat_total_par = model._integrate_cross_section(diff_cscat_par,
                                                      1.0/ksquared, angles)
    cscat_total_perp = model._integrate_cross_section(diff_cscat_perp,
                                                      1.0/ksquared, angles)
    cscat_total = (cscat_total_par + cscat_total_perp)/2.0
    
    p = (diff_cscat_par + diff_cscat_perp)/(ksquared * 2 * cscat_total)
    p_par = diff_cscat_par/(ksquared * 2 * cscat_total_par)
    p_perp = diff_cscat_perp/(ksquared * 2 * cscat_total_perp)
    
    return(p, p_par, p_perp, cscat_total)

def sample_angles(nevents, ntraj, p):
    """
    Samples azimuthal angles (phi) from uniform distribution, and scattering
    angles (theta) from phase function distribution.
    
    Parameters
    ----------
    nevents : int
        Number of scattering events.
    ntraj : int
        Number of trajectories.
    p : array_like (structcol.Quantity [dimensionless])
        Phase function values returned from 'phase_function'.
    
    Returns
    -------
    sintheta, costheta, sinphi, cosphi, theta, phi : ndarray
        Sampled azimuthal and scattering angles, and their sines and cosines.
    
    """
    
    # Scattering angles for the phase function calculation (typically from 0 to 
    # pi). A non-zero minimum angle is needed because in the single scattering 
    # model, if the analytic formula is used, S(q=0) returns nan.
    min_angle = 0.01            
    angles = sc.Quantity(np.linspace(min_angle,np.pi, 200), 'rad')  

    # Random sampling of azimuthal angle phi from uniform distribution [0 -
    # 2pi]
    rand = np.random.random((nevents,ntraj))
    phi = 2*np.pi*rand
    sinphi = np.sin(phi)
    cosphi = np.cos(phi)

    # Random sampling of scattering angle theta
    prob = p * np.sin(angles)*2*np.pi    # prob is integral of p in solid angle
    prob_norm = prob/sum(prob)           # normalize to make it add up to 1

    theta = np.array([np.random.choice(angles, ntraj, p = prob_norm)
                      for i in range(nevents)])
    sintheta = np.sin(theta)
    costheta = np.cos(theta)

    return sintheta, costheta, sinphi, cosphi, theta, phi


def sample_step(nevents, ntraj, mu_abs, mu_scat):
    """
    Samples step sizes from exponential distribution.
    
    Parameters
    ----------
    nevents : int
        Number of scattering events.
    ntraj : int
        Number of trajectories.
    mu_abs : float (structcol.Quantity [1/length])
        Absorption coefficient.
    mu_scat : float (structcol.Quantity [1/length])
        Scattering coefficient.
    
    Returns
    -------
    step : ndarray
        Sampled step sizes for all trajectories and scattering events.
    
    """
    # Calculate total extinction coefficient
    mu_total = mu_abs + mu_scat

    # Generate array of random numbers from 0 to 1
    rand = np.random.random((nevents,ntraj))

    step = -np.log(1.0-rand) / mu_total

    return step<|MERGE_RESOLUTION|>--- conflicted
+++ resolved
@@ -984,14 +984,10 @@
     #calculate mean reflectance and transmittance for all trajectories
     if return_extra:
         # divide by ntraj to get reflectance per trajectory
-<<<<<<< HEAD
-        return refl_indices, trans_indices, reflected/ntraj, trans_frac, refl_frac, refl_fresnel/ntraj, trans_fresnel/ntraj, inc_refl/ntraj, np.sum(reflectance)/ntraj
-=======
         return refl_indices, trans_indices,\
                inc_refl/ntraj, reflected/ntraj, transmitted/ntraj,\
                trans_frac, refl_frac,\
                refl_fresnel/ntraj, trans_fresnel/ntraj, np.sum(reflectance)/ntraj
->>>>>>> af3bbb67
     else:
         return (np.sum(reflectance)/ntraj, np.sum(transmittance/ntraj))
 
@@ -1487,17 +1483,10 @@
         
     # randomly choose r on interval [0,radius]
     r = radius*np.sqrt(random(ntraj))
-<<<<<<< HEAD
-    
+
     # randomly choose th on interval [0,2*pi]
     th = 2*np.pi*random(ntraj)
     
-=======
-    
-    # randomly choose th on interval [0,2*pi]
-    th = 2*np.pi*random(ntraj)
-    
->>>>>>> af3bbb67
     # randomly choose x and y-positions within sphere radius
     r0[0,0,:] = r*np.cos(th) 
     r0[1,0,:] = r*np.sin(th)
