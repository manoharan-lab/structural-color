# -*- coding: utf-8 -*-
# Copyright 2016 Vinothan N. Manoharan, Victoria Hwang, Anna B. Stephenson, Solomon Barkley
#
# This file is part of the structural-color python package.
#
# This package is free software: you can redistribute it and/or modify
# it under the terms of the GNU General Public License as published by
# the Free Software Foundation, either version 3 of the License, or
# (at your option) any later version.
#
# This package is distributed in the hope that it will be useful,
# but WITHOUT ANY WARRANTY; without even the implied warranty of
# MERCHANTABILITY or FITNESS FOR A PARTICULAR PURPOSE.  See the
# GNU General Public License for more details.
#
# You should have received a copy of the GNU General Public License
# along with this package.  If not, see <http://www.gnu.org/licenses/>.

"""
This package uses a Monte Carlo approach to model multiple scattering of
photons in a medium.

References
----------
[1] K. Wood, B. Whitney, J. Bjorkman, M. Wolff. “Introduction to Monte Carlo
Radiation Transfer” (July 2013).
.. moduleauthor:: Victoria Hwang <vhwang@g.harvard.edu>
.. moduleauthor:: Annie Stephenson <stephenson@g.harvard.edu>
.. moduleauthor:: Vinothan N. Manoharan <vnm@seas.harvard.edu>

"""
import pymie as pm
from pymie import mie, size_parameter, index_ratio
from pymie import multilayer_sphere_lib as msl
from . import model
import numpy as np
from numpy.random import random as random
import structcol as sc
import matplotlib.pyplot as plt
from mpl_toolkits.mplot3d import Axes3D
import itertools
import warnings
from scipy.optimize import fsolve

eps = 1.e-9

# some templates to use when refactoring later
class MCSimulation:
    """
    Input parameters and methods for running a Monte Carlo calculation.
    
    Attributes
    ----------
    
    Methods
    -------
    run()
    
    """
    def __init__(self):
        """
        Constructor for MCSimulation object.
        
        Parameters
        ----------
    
        """
        pass

    def run(self):
        """
        Run the simulation.
    
        Parameters
        ----------
        
        Returns
        -------
        
        MCResult object:
            results of simulation
        
        """
        pass

class MCResult:
    """
    Results from running Monte Carlo simulation.
    
    Attributes
    ----------
    Methods
    -------
    
    """
    def __init__(self):
        """
        Constructor for MCResult object.
        
        Parameters
        ----------
        
        """
        pass

class Trajectory:
    """
    Class that describes trajectories of photons packets in a scattering
    and/or absorbing medium.
    
    Attributes
    ----------
    position : ndarray (structcol.Quantity [length])
        array of position vectors in cartesian coordinates of n trajectories
    direction : ndarray (structcol.Quantity [dimensionless])
        array of direction of propagation vectors in cartesian coordinates
        of n trajectories after every scattering event
    weight : ndarray (structcol.Quantity [dimensionless])
        array of photon packet weights for absorption modeling of n
        trajectories
    nevents : int
        number of scattering events
    
    Methods
    -------
    absorb(mu_abs, step_size)
        calculate absorption at each scattering event with given absorption 
        coefficient and step size.
    scatter(sintheta, costheta, sinphi, cosphi)
        calculate directions of propagation after each scattering event with
        given randomly sampled scattering and azimuthal angles.
    move(mu_scat)
        calculate new positions of the trajectory with given scattering 
        coefficient, obtained from either Mie theory or the single scattering 
        model.
    plot_coord(ntraj, three_dim=False)
        plot positions of trajectories as a function of number scattering
        events.
    
    """

    def __init__(self, position, direction, weight):
        """
        Constructor for Trajectory object.
        
        Attributes
        ----------
        position : see Class attributes
            Dimensions of (3, nevents+1, number of trajectories)
        direction : see Class attributes
            Dimensions of (3, nevents, number of trajectories)
        weight : see Class attributes
            Dimensions of (nevents, number of trajectories)
        
        """

        self.position = position
        self.direction = direction
        self.weight = weight

    @property
    def nevents(self):
        return self.weight.shape[0]

    def absorb(self, mu_abs, step_size):
        """
        Calculates absorption of photon packet due to traveling the sample 
        between scattering events. Absorption is modeled as a reduction of a 
        photon packet's weight using Beer-Lambert's law. 
        
        Parameters
        ----------
        mu_abs: ndarray (structcol.Quantity [1/length])
            Absorption coefficient of the sample as an effective medium.
        step_size: ndarray (structcol.Quantity [length])
            Step size of packet (sampled from scattering lengths).
            
        """
<<<<<<< HEAD
        # beer lambert
        weight = self.weight*np.exp(-(mu_abs * np.cumsum(step_size[:,:], 
                                                         axis=0)).to(''))

=======
        
        # Beer-Lambert
        #weight = np.exp(-mu_abs*np.cumsum(step_size[:,:], axis=0))
        weight = self.weight*np.exp(-mu_abs*np.cumsum(step_size[:,:], axis=0))
>>>>>>> 968518a1
        self.weight = sc.Quantity(weight)


    def scatter(self, sintheta, costheta, sinphi, cosphi):
        """
        Calculates the directions of propagation (or direction cosines) after
        scattering.
        At a scattering event, a photon packet adopts a new direction of
        propagation, which is randomly sampled from the phase function.
        
        Parameters
        ----------
        sintheta, costheta, sinphi, cosphi : array_like
            Sines and cosines of scattering (theta) and azimuthal (phi) angles
            sampled from the phase function. Theta and phi are angles that are
            defined with respect to the previous corresponding direction of
            propagation. Thus, they are defined in a local spherical coordinate
            system. All have dimensions of (nevents, ntrajectories).
        
        """

        kn = self.direction.magnitude

        # Calculate the new x, y, z coordinates of the propagation direction
        # using the following equations, which can be derived by using matrix
        # operations to perform a rotation about the y-axis by angle theta
        # followed by a rotation about the z-axis by angle phi
        for n in np.arange(1,self.nevents):
            kx = ((kn[0,n-1,:]*costheta[n-1,:] + kn[2,n-1,:]*sintheta[n-1,:])*
                  cosphi[n-1,:]) - kn[1,n-1,:]*sinphi[n-1,:]

            ky = ((kn[0,n-1,:]*costheta[n-1,:] + kn[2,n-1,:]*sintheta[n-1,:])*
                  sinphi[n-1,:]) + kn[1,n-1,:]*cosphi[n-1,:]

            kz = -kn[0,n-1,:]*sintheta[n-1,:] + kn[2,n-1,:]*costheta[n-1,:]

            kn[:,n,:] = kx, ky, kz

        # Update all the directions of the trajectories
        self.direction = sc.Quantity(kn, self.direction.units)


    def move(self, step):
        """
        Calculates positions of photon packets in all the trajectories.
        After each scattering event, the photon packet gets a new position
        based on the previous position, the step size, and the direction of
        propagation.
        
        Parameters
        ----------
        step : ndarray (structcol.Quantity [length])
            Step sizes between scattering events in each of the trajectories.
        
        """

        displacement = self.position
        displacement[:, 1:, :] = step * self.direction

        # The array of positions is a cumulative sum of all of the
        # displacements
        self.position[0] = np.cumsum(displacement[0,:,:], axis=0)
        self.position[1] = np.cumsum(displacement[1,:,:], axis=0)
        self.position[2] = np.cumsum(displacement[2,:,:], axis=0)


    def plot_coord(self, ntraj, three_dim=False):
        """
        Plots the cartesian coordinates of the trajectories as a function of
        the number of scattering events.
        
        Parameters
        ----------
        ntraj : int
            Number of trajectories.
        three_dim : bool
            If True, it plots the trajectories' coordinates in 3D.
        
        """

        colormap = plt.cm.gist_ncar
        colors = itertools.cycle([colormap(i) for i in
                                  np.linspace(0, 0.9, ntraj)])

        f, ax = plt.subplots(3, figsize=(8,17), sharex=True)

        ax[0].plot(np.arange(len(self.position[0,:,0])),
                   self.position[0,:,:], '-')
        ax[0].set_title('Positions during trajectories')
        ax[0].set_ylabel('x (' + str(self.position.units) + ')')

        ax[1].plot(np.arange(len(self.position[1,:,0])),
                   self.position[1,:,:], '-')
        ax[1].set_ylabel('y (' + str(self.position.units) + ')')

        ax[2].plot(np.arange(len(self.position[2,:,0])),
                   self.position[2,:,:], '-')
        ax[2].set_ylabel('z (' + str(self.position.units) + ')')
        ax[2].set_xlabel('scattering event')

        if three_dim == True:
            fig = plt.figure(figsize = (8,6))
            ax3D = fig.add_subplot(111, projection='3d')
            ax3D.set_xlabel('x (' + str(self.position.units) + ')')
            ax3D.set_ylabel('y (' + str(self.position.units) + ')')
            ax3D.set_zlabel('z (' + str(self.position.units) + ')')
            ax3D.set_title('Positions during trajectories')

            for n in np.arange(ntraj):
                ax3D.scatter(self.position[0,:,n], self.position[1,:,n],
                             self.position[2,:,n], color=next(colors))


def select_events(inarray, events):
    '''
    Selects the items of inarray according to event coordinates
    
    Parameters
    ----------
    inarray: 2D array
        Should have axes corresponding to events, trajectories
    events: 1D array
        Should have length corresponding to ntrajectories.
        Non-zero entries correspond to the event of interest
    
    Returns
    -------
    1D array: contains only the elements of inarray corresponding to non-zero events values.
    
    '''
    # there is no 0th event, so disregard a 0 (or less) in the events array
    valid_events = (events > 0)
    
    # The 0th element in arrays such as direction refer to the 1st event
    # so subtract 1 from all the valid events to correct for array indexing
    ev = events[valid_events].astype(int) - 1
    
    # find the trajectories where there are valid events
    tr = np.where(valid_events)[0]

    # want output of the same form as events
    outarray = np.zeros(len(events))
    
    # get an output array with elements corresponding to the input events
    outarray[valid_events] = inarray[ev, tr]
    if isinstance(inarray, sc.Quantity):
        outarray = sc.Quantity(outarray, inarray.units)
    return outarray
    
def find_exit_intersect(x0,y0,z0, x1, y1, z1, radius):
    """
    finds the point at which an exiting trajectory intersect with the boundary 
    of the sphere
    
    Parameters
    ----------
    x0: float
        initial x-position of trajectory
    y0: float
        initial y-position of trajectory
    z0: float
        initial z-position of trajectory
    x1: float
        x-position of trajectory after exit
    y1: float
        y-position of trajectory after exit
    z1: float
        z-position of trajectory after exit
    radius : float
        radius of spherical boundary 

    Returns
    ----------
        tuple (x, y, z) point of intersection     
    
    """
    def equations(params):
        x,y,z = params
        return((x-x0)/(x1-x0)-(y-y0)/(y1-y0), (z-z0)/(z1-z0)-(y-y0)/(y1-y0), x**2 + y**2 + z**2-radius**2 )

<<<<<<< HEAD
    if (x1**2 + y1**2 + z1**2 > 10**20):
        if z1<=0:
            guess = (x0, y0, z0 -2*radius)
        else:
            guess = (x0, y0, z0 + 2*radius)
    else:
        guess = (x1, y1, z1)
    intersect_pt, infodict, ler, mesg = fsolve(equations, guess, full_output = True) # initial guess is x1,y1,z1
=======
    intersect_pt, infodict, ler, mesg = fsolve(equations,(x1,y1,z1), full_output = True) # initial guess is x0,y0,z0
>>>>>>> 968518a1

    return intersect_pt[0], intersect_pt[1], intersect_pt[2]
    
# vectorize above function    
find_exit_intersect_vec = np.vectorize(find_exit_intersect)

def exit_kz(x, y, z, indices, radius, n_inside, n_outside):
    '''
    returns kz of exit trajectory, corrected for refraction at the spherical
    boundary
    
    Parameters
    ----------
    x: 1D array
        x values for each trajectory and event
    y: 1D array
        y values for each trajectory and event
    z: 1D array
        z values for each trajectory and event
    indices: 1D array
        Length ntraj. Values represent events of interest in each trajectory
    radius: float
        radius of sphere boundary
    n_inside: float
        refractive index inside sphere boundary
    n_outside: float
        refractive index outside sphere boundary
    
    Returns
    -------
    k2z: 1D array (length ntraj)
        z components of refracted kz upon trajectory exit
    
    '''
    # find unit vectors k1, normal vector at exit, and angle between normal and k1
    k1, norm, theta_1 = get_angles_sphere(x, y, z, radius, indices)

    # take cross product of k1 and sphere normal vector to find vector to rotate
    # around    
    kr = np.transpose(np.cross(np.transpose(k1),np.transpose(norm)))
    
    # TODO make sure signs work out
    # use Snell's law to calculate angle between k2 and normal vector
<<<<<<< HEAD
    # theta_2 is nan if photon is totally internally reflected
=======
>>>>>>> 968518a1
    theta_2 = refraction(theta_1, n_inside, n_outside)    
    
    # angle to rotate around is theta_2-theta_1
    theta = theta_2-theta_1
<<<<<<< HEAD

    # perform the rotation
    k2z = rotate_refract(norm, kr, theta, k1)
    
    # if kz is nan, leave uncorrected
    # since nan means the trajectory was totally internally reflected, the
    # exit kz doesn't matter, but in order to calculate the fresnel reflection
    # back into the sphere, we still need it to count as a potential exit
    # hence we leave the kz unchanged
    nan_indices = np.where(np.isnan(k2z))
    k2z[nan_indices] = k1[2,nan_indices]
    
=======
    
    # perform the rotation
    k2z = rotate_refract(norm, kr, theta, k1)
    
>>>>>>> 968518a1
    return k2z

def rotate_refract(abc, uvw, theta, xyz):
    '''
    rotates unit vector <xyz> by angle theta around unit vector <uvw>,
    where abs is a point on the vector we are rotating around
    
    Parameters
    ----------
    abc: 3D array
       point (a,b,c) on vector to rotate around. Length is number of exit
       trajectories we are considering
    uvw: 3D array
        unit vector to rotate around. Length is number of exit trajectories
        we are considering
    theta: 1D array
        angle we are rotating by. Length is number if exit trajectories we are
        considering
    xyz: 3D array
        vector to rotate. Length is number of exit trajectories we are 
        considering

    Returns
    -------
    k2z: 1D array (length ntraj)
        z components of refracted kz upon trajectory exit
        
    Note: see more on rotations at
    https://sites.google.com/site/glennmurray/Home/rotation-matrices
    -and-formulas/rotation-about-an-arbitrary-axis-in-3-dimensions
    
    '''
    a = abc[0,:]
    b = abc[1,:]
    c = abc[2,:]
    u = uvw[0,:]
    v = uvw[1,:]
    w = uvw[2,:]
    x = xyz[0,:]
    y = xyz[1,:]
    z = xyz[2,:]
    
    # rotation matrix 
    k2z = (c*(u**2 + v**2)-w*(a*u+b*v-u*x-v*y-w*z))*(1-np.cos(theta)) + z*np.cos(theta) + (-b*u + a*v - v*x + u*y)*np.sin(theta) 
    return k2z

def get_angles(kz, indices):
    '''
    Returns specified angles (relative to global z) from kz components
    
    Parameters
    ----------
    kz: 2D array
        kz values, with axes corresponding to events, trajectories
    indices: 1D array
        Length ntraj. Values represent events of interest in each trajectory
    
    Returns
    -------
    1D array of pint quantities (length Ntraj)
    
    '''
    # select scattering events resulted in exit
    cosz = select_events(kz, indices)
    
    # calculate angle to normal from cos_z component (only want magnitude)
    return sc.Quantity(np.arccos(np.abs(cosz)),'')

def get_angles_sphere(x, y, z, radius, indices, incident = False, plot_exits = False):
    '''
    Returns angles relative to vector normal to sphere at point on 
    boundary. Currently works only for incident light in 
    the +z direction
    
    Parameters
    ----------
    x: 2D array
        x position values, with axes corresponding to (1 + events, trajectories)
        there is one more x position than events because it takes two positions
        to define an event
    y: 2D array
        y position values, with axes corresponding to (1 + events, trajectories)
        there is one more y position than events because it takes two positions
        to define an event
    z: 2D array
        z position values, with axes corresponding to (1 + events, trajectories)
        there is one more z position than events because it takes two positions
        to define an event
    radius: float
        radius of the sphere boundary 
    indices: 1D array
        Length ntraj. Values represent events of interest in each trajectory
        index = 1 corresponds to first event, or 0th element in events array
    incident: boolean
        If set to True, function finds the angles between incident light
        travelling in the +z direction and the sphere boundary where the 
        trajectory enters. If set to False, function finds the angles between
        the trajectories inside the sphere and the normal at the sphere 
        boundary where the trajectory exits.
    plot_exits : boolean
        If set to True, function will plot the last point of trajectory inside 
        the sphere, the first point of the trajectory outside the sphere,
        and the point on the sphere boundary at which the trajectory exits, 
        making one plot for reflection and one plot for transmission
    
    Returns
    -------
    k1: 2D array of shape (3, ntraj)
        direction vector of trajectory leaving sphere
    norm: 1D array of shape (3, ntraj)
        vector normal to sphere at the exit point of the trajectory
    angles_norm: 1D array of pint quantities (length Ntraj)
        angle between k1 and the normal vector at the exit point of the
        trajectory
    '''
    # Subtract radius from z to center the sphere at 0,0,0. This makes the 
    # following calculations much easier
    z = z - radius
<<<<<<< HEAD

=======
    
>>>>>>> 968518a1
    if incident:
        select_x1 = select_events(x, indices)
        select_y1 = select_events(y, indices)
        select_z1 = select_events(z, indices)
        
        select_x0 = select_x1
        select_y0 = select_y1
        select_z0 = select_z1 + 1
        
        x_inter = select_x1
        y_inter = select_y1
        z_inter = select_z1
    else:
    
        # get positions outside of sphere boundary from after exit (or entrance if 
        # this is for first event)
        select_x1 = select_events(x[1:,:], indices)
        select_y1 = select_events(y[1:,:], indices)
        select_z1 = select_events(z[1:,:], indices)
        
        # get positions inside sphere boundary from before exit
        select_x0 = select_events(x[:len(x)-1,:],indices)
        select_y0 = select_events(y[:len(y)-1,:],indices)
        select_z0 = select_events(z[:len(z)-1,:],indices)
        
        # get positions at sphere boundary from exit
        x_inter, y_inter, z_inter = find_exit_intersect_vec(select_x0,
                                                            select_y0,
                                                            select_z0,
                                                            select_x1,
                                                            select_y1,
                                                            select_z1, radius)
                                                        
    # calculate the magnitude of exit vector to divide to make a unit vector
    mag = np.sqrt((select_x1-select_x0)**2 + (select_y1-select_y0)**2 
                                           + (select_z1-select_z0)**2)
<<<<<<< HEAD
    if mag.any() == 0:
        mag = 1
=======
>>>>>>> 968518a1
                                           
    # calculate the vector normal to the sphere boundary at the exit
    norm = np.zeros((3,len(x_inter)))
    norm[0,:] = x_inter
    norm[1,:] = y_inter
    norm[2,:] = z_inter
    norm = norm/radius
    
    # calculate the normalized k1 vector 
<<<<<<< HEAD
    # note: if the indices array contains a 0, you will get a k1 of nan
    # this could happen in a case where there is no event (e.g. a reflection event)
    # for the trajectory, so the index is zero, and no k1 will be relevant
=======
>>>>>>> 968518a1
    k1 = np.zeros((3,len(x_inter)))
    k1[0,:] = select_x1 - select_x0
    k1[1,:] = select_y1 - select_y0
    k1[2,:] = select_z1 - select_z0
    k1 = k1/mag
    
    # calculate the dot product between the vector normal to the sphere and the 
    # exit vector, and divide by their magnitudes. Then use arccos to find 
    # the angles 
    dot_norm = np.nan_to_num(norm[0,:]*k1[0,:] + 
                             norm[1,:]*k1[1,:] +
                             norm[2,:]*k1[2,:])

    # if the dot product is <0, force it to zero.
    # a negative dot product cannot physically occur because it implies
    # that the angle between k1 and the normal is > 90 degrees. Testing of the
    # code that in some cases, very small (< magnitude 0.002) negative numbers
    # are found from the dot product. This suggests that the solution for the 
    # interset between the sphere and the k1 vector is slightly off. Since we 
    # know that we cannot have a negative dot product, we instead force it to 
    # zero, meaning that we assume an angle of 90 degrees between the sphere 
    # normal and the k1 vector 
    dot_norm[dot_norm < 0] = 0
    angles_norm = np.nan_to_num(np.arccos(dot_norm))
    angles_norm = sc.Quantity(angles_norm, '')
    
    dot_z = np.nan_to_num(abs(select_z1-select_z0)/mag)
    angles_z = np.nan_to_num(np.arccos(dot_z))    
    
    # plot the points before exit, after exit, and on exit boundary
    if plot_exits == True:
        fig = plt.figure()
        ax = fig.add_subplot(111, projection='3d')
        ax.scatter(select_x0,select_y0,select_z0, c = 'b')
        ax.scatter(select_x1,select_y1,select_z1, c = 'g')
        ax.scatter(x_inter,y_inter,z_inter, c='r')
        ax.set_xlabel('x')
        ax.set_ylabel('y')
        ax.set_zlabel('z')    
        
        u, v = np.mgrid[0:2*np.pi:20j, np.pi:0:10j]
        x = radius*np.cos(u)*np.sin(v)
        y = radius*np.sin(u)*np.sin(v)
        z = radius*(-np.cos(v))
        ax.plot_wireframe(x, y, z, color=[0.8,0.8,0.8])    
    
    return k1, norm, angles_norm

def fresnel_pass_frac(kz, indices, n_before, n_inside, n_after):
    '''
    Returns weights of interest reduced by fresnel reflection across two interfaces,
    For example passing through a coverslip.

    Parameters
    ----------
    kz: 2D array
        kz values, with axes corresponding to events, trajectories
    indices: 1D array
        Length ntraj. Values represent events of interest in each trajectory
    n_before: float
        Refractive index of the medium light is coming from
    n_inside: float
        Refractive index of the boundary material (e.g. glass coverslip)
    n_after: float
        Refractive index of the medium light is going to
    
    Returns
    -------
    1D array of length Ntraj
    
    '''
    # Allow single interface by passing in None as n_inside
    if n_inside is None:
        n_inside = n_before

    # find angles before
    theta_before = get_angles(kz, indices)
    # find angles inside
    theta_inside = refraction(theta_before, n_before, n_inside)
    # if theta_inside is nan (because the trajectory doesn't exit due to TIR), 
    # then replace it with pi/2 (the trajectory goes sideways infinitely) to 
    # avoid errors during the calculation of stuck trajectories
    theta_inside[np.isnan(theta_inside)] = np.pi/2.0

    # find fraction passing through both interfaces
    trans_s1, trans_p1 = model.fresnel_transmission(n_before, n_inside, theta_before) # before -> inside
    trans_s2, trans_p2 = model.fresnel_transmission(n_inside, n_after, theta_inside)  # inside -> after
    fresnel_trans = (trans_s1 + trans_p1)*(trans_s2 + trans_p2)/4.

    # find fraction reflected off both interfaces before transmission
    refl_s1, refl_p1 = model.fresnel_reflection(n_inside, n_after, theta_inside)  # inside -> after
    refl_s2, refl_p2 = model.fresnel_reflection(n_inside, n_before, theta_inside) # inside -> before
    fresnel_refl = (refl_s1 + refl_p1)*(refl_s2 + refl_p2)/4.

    # Any number of higher order reflections off the two interfaces
    # Use converging geometric series 1+a+a**2+a**3...=1/(1-a)
    return fresnel_trans/(1-fresnel_refl+eps)
    
def fresnel_pass_frac_sphere(radius, indices, n_before, n_inside, n_after, 
                             x, y, z, incident=False, plot_exits=False):
    '''
    Returns weights of interest reduced by fresnel reflection across two 
    interfaces, For example passing through a coverslip.
    
    Note: if n_inside = None, returns weights of interest reduced accross one
    interface. This code has not been tested for case of some sort of coverslip
    covering a sphere. It is currently only used for case of passing from
    sphere directly to air.

    Parameters
    ----------
    radius: float
        radius of the sphere boundary 
    indices: 1D array
        Length ntraj. Values represent events of interest in each trajectory
    n_before: float
        Refractive index of the medium light is coming from
    n_inside: float
        Refractive index of the boundary material (e.g. glass coverslip)
    n_after: float
        Refractive index of the medium light is going to
    x: 2D array
        x position values, with axes corresponding to (1 + events, trajectories)
        there is one more x position than events because it takes two positions
        to define an event
    y: 2D array
        y position values, with axes corresponding to (1 + events, trajectories)
        there is one more y position than events because it takes two positions
        to define an event
    z: 2D array
        z position values, with axes corresponding to (1 + events, trajectories)
        there is one more z position than events because it takes two positions
        to define an event
    plot_exits : boolean
        if set to True, function will plot the last point of trajectory inside 
        the sphere, the first point of the trajectory outside the sphere,
        and the point on the sphere boundary at which the trajectory exits, 
        making one plot for reflection and one plot for transmission
   
    Returns
    -------
    1D array of length Ntraj
    
    '''
    #Allow single interface by passing in None as n_inside
    if n_inside is None:
        n_inside = n_before

    #find angles before
<<<<<<< HEAD
    k1, norm, theta_before = get_angles_sphere(x,y,z,radius, indices, incident = incident, plot_exits = plot_exits)
=======
    _, _, theta_before = get_angles_sphere(x,y,z,radius, indices, incident = incident, plot_exits = plot_exits)
>>>>>>> 968518a1
    
    #find angles inside
    theta_inside = refraction(theta_before, n_before, n_inside)
    
    # if theta_inside is nan (because the trajectory doesn't exit due to TIR), 
    # then replace it with pi/2 (the trajectory goes sideways infinitely) to 
    # avoid errors during the calculation of stuck trajectories
    theta_inside[np.isnan(theta_inside)] = np.pi/2.0

    #find fraction passing through both interfaces
    trans_s1, trans_p1 = model.fresnel_transmission(n_before, n_inside, theta_before) # before -> inside
    trans_s2, trans_p2 = model.fresnel_transmission(n_inside, n_after, theta_inside)  # inside -> after
    fresnel_trans = (trans_s1 + trans_p1)*(trans_s2 + trans_p2)/4.

    #find fraction reflected off both interfaces before transmission
    refl_s1, refl_p1 = model.fresnel_reflection(n_inside, n_after, theta_inside)  # inside -> after
    refl_s2, refl_p2 = model.fresnel_reflection(n_inside, n_before, theta_inside) # inside -> before
    fresnel_refl = (refl_s1 + refl_p1)*(refl_s2 + refl_p2)/4.

    #Any number of higher order reflections off the two interfaces
    #Use converging geometric series 1+a+a**2+a**3...=1/(1-a)
    return k1, norm, fresnel_trans/(1-fresnel_refl+eps)

def detect_correct(kz, weights, indices, n_before, n_after, thresh_angle):
    '''
    Returns weights of interest within detection angle
    
    Parameters
    ----------
    kz: 2D array
        kz values, with axes corresponding to events, trajectories
    weights: 2D array
        weights values, with axes corresponding to events, trajectories
    indices: 1D array
        Length ntraj. Values represent events of interest in each trajectory
    n_before: float
        Refractive index of the medium light is coming from
    n_after: float
        Refractive index of the medium light is going to
    thresh_angle: float
        Detection angle to compare with output angles
    
    Returns
    -------
    1D array of length Ntraj
    
    '''

    # find angles when crossing interface
    theta = refraction(get_angles(kz, indices), n_before, n_after)
    theta[np.isnan(theta)] = np.inf # this avoids a warning

    # choose only the ones inside detection angle
    filter_weights = weights.copy()
    filter_weights[theta > thresh_angle] = 0
    return filter_weights

def refraction(angles, n_before, n_after):
    '''
    Returns angles after refracting through an interface
    
    Parameters
    ----------
    angles: float or array of floats
        angles relative to normal before the interface
    n_before: float
        Refractive index of the medium light is coming from
    n_after: float
        Refractive index of the medium light is going to
    
    '''
    snell = n_before / n_after * np.sin(angles)
    snell[abs(snell) > 1] = np.nan # this avoids a warning
    return np.arcsin(snell)

def calc_refl_trans(trajectories, z_low, cutoff, n_medium, n_sample,
                    n_front=None, n_back=None, detection_angle=np.pi/2, return_extra = False):
    """
    Counts the fraction of reflected and transmitted trajectories after a cutoff.
    Identifies which trajectories are reflected or transmitted, and at which
    scattering event. Includes Fresnel reflection correction. Then
    counts the fraction of reflected trajectories that are detected.
    
    Parameters
    ----------
    trajectories : Trajectory object
        Trajectory object of which the reflection is to be calculated.
    z_low : float (structcol.Quantity [length])
        Initial z-position that defines the beginning of the simulated sample.
        Should be set to 0.
    cutoff : float (structcol.Quantity [length])
        Final z-cutoff that determines the effective thickness of the simulated
        sample.
    n_medium : float (structcol.Quantity [dimensionless] or 
        structcol.refractive_index object)
        Refractive index of the medium.
    n_sample : float (structcol.Quantity [dimensionless] or 
        structcol.refractive_index object)
        Refractive index of the sample.
    n_front : float (structcol.Quantity [dimensionless] or 
        structcol.refractive_index object)
        Refractive index of the front cover of the sample (default None)
    n_back : float (structcol.Quantity [dimensionless] or 
        structcol.refractive_index object)
        Refractive index of the back cover of the sample (default None)
    detection_angle : float
        Range of angles of detection. Only the packets that come out of the
        sample within this range will be detected and counted. Should be
        0 < detection_angle <= pi/2, where 0 means that no angles are detected,
        and pi/2 means that all the backscattering angles are detected.
    
    Returns
    -------
    reflectance: float
        Fraction of reflected trajectories, including the Fresnel correction
        but not considering the range of the detector.
    transmittance: float
        Fraction of transmitted trajectories, including the Fresnel correction
        but not considering the range of the detector.
    Note: absorptance of the sample can be found by 1 - reflectance - transmittance
    
    """
    # if the particle has a complex refractive index, the n_sample will be 
    # complex too and the code will give lots of warning messages. Better to 
    # take only the absolute value of n_sample from the beggining
    n_sample = np.abs(n_sample)

    # set up the values we need as numpy arrays
    z = trajectories.position[2]
    if isinstance(z, sc.Quantity):
        z = z.to('um').magnitude
    kx, ky, kz = trajectories.direction
    if isinstance(kx, sc.Quantity):
        kx = kx.magnitude
        ky = ky.magnitude
        kz = kz.magnitude
    weights = trajectories.weight
    if isinstance(weights, sc.Quantity):
        weights = weights.magnitude
    if isinstance(z_low, sc.Quantity):
        z_low = z_low.to('um').magnitude
    if isinstance(cutoff, sc.Quantity):
        cutoff = cutoff.to('um').magnitude

    ntraj = z.shape[1]
    
    # rescale z in terms of integer numbers of sample thickness
    z_floors = np.floor((z - z_low)/(cutoff - z_low))

    # potential exits whenever trajectories cross any boundary
    potential_exits = ~(np.diff(z_floors, axis = 0)==0)

    # find all kz with magnitude large enough to exit
    no_tir = abs(kz) > np.cos(np.arcsin(n_medium / n_sample))
    #no_tir = np.ones((trajectories.nevents, ntraj))>0#abs(kz) > np.cos(np.arcsin(n_medium / n_sample))

    # exit in positive direction (transmission) iff crossing odd boundary
    pos_dir = np.mod(z_floors[:-1]+1*(z_floors[1:]>z_floors[:-1]), 2).astype(bool)

    # construct boolean arrays of all valid exits in pos & neg directions
    high_bool = potential_exits & no_tir & pos_dir
    low_bool = potential_exits & no_tir & ~pos_dir

    # find first valid exit of each trajectory in each direction
    # note we convert to 2 1D arrays with len = Ntraj
    # need vstack to reproduce earlier behaviour:
    # an initial row of zeros is used to distinguish no events case
    low_event = np.argmax(np.vstack([np.zeros(ntraj),low_bool]), axis=0)
    high_event = np.argmax(np.vstack([np.zeros(ntraj),high_bool]), axis=0)

    # find all trajectories that did not exit in each direction
    no_low_exit = (low_event == 0)
    no_high_exit = (high_event == 0)

    # find positions where low_event is less than high_event
    # note that either < or <= would work here. They are only equal if both 0.
    low_smaller = (low_event < high_event)

    # find all trajectory outcomes
    # note ambiguity for trajectories that did not exit in a given direction
    low_first = no_high_exit | low_smaller
    high_first = no_low_exit | (~low_smaller)
    never_exit = no_low_exit & no_high_exit

    # find where each trajectory first exits
    refl_indices = low_event * low_first
    trans_indices = high_event * high_first
    stuck_indices = never_exit * (z.shape[0]-1)

    # calculate initial weights that actually enter the sample after fresnel
    init_dir = np.cos(refraction(get_angles(kz, np.ones(ntraj)), n_sample, n_medium))
    # init_dir is reverse-corrected for refraction. = kz before medium/sample interface
    inc_fraction = fresnel_pass_frac(np.array([init_dir]), np.ones(ntraj), n_medium, n_front, n_sample)

    # calculate outcome weights from all trajectories
    refl_weights = inc_fraction * select_events(weights, refl_indices)
    trans_weights = inc_fraction * select_events(weights, trans_indices)
    stuck_weights = inc_fraction * select_events(weights, stuck_indices)
    absorb_weights = inc_fraction - refl_weights - trans_weights - stuck_weights

    # warn user if too many trajectories got stuck
    stuck_frac = np.sum(stuck_weights) / np.sum(inc_fraction) * 100
    stuck_traj_warn = " \n{0}% of trajectories did not exit the sample. Increase Nevents to improve accuracy.".format(str(int(stuck_frac)))
    if stuck_frac >= 20: warnings.warn(stuck_traj_warn)

    # correct for non-TIR fresnel reflection upon exiting
    reflected = refl_weights * fresnel_pass_frac(kz, refl_indices, n_sample, n_front, n_medium)#<= uncomment
    transmitted = trans_weights * fresnel_pass_frac(kz, trans_indices, n_sample, n_back, n_medium)
    refl_fresnel = refl_weights - reflected
    trans_fresnel = trans_weights - transmitted

    # find fraction of known outcomes that are successfully transmitted or reflected
    known_outcomes = np.sum(absorb_weights + reflected + transmitted)
    refl_frac = np.sum(reflected) / known_outcomes
    trans_frac = np.sum(transmitted) / known_outcomes
    
    # need to distribute ambiguous trajectory weights.
    # stuck are 50/50 reflected/transmitted since they are randomized.
    # non-TIR fresnel are treated as new trajectories at the appropriate interface.
    # This means reversed R/T ratios for fresnel reflection at transmission interface.
    extra_refl = refl_fresnel * refl_frac + trans_fresnel * trans_frac + stuck_weights * 0.5
    extra_trans = trans_fresnel * refl_frac + refl_fresnel * trans_frac + stuck_weights * 0.5

    # correct for effect of detection angle upon leaving sample
    inc_refl = (1 - inc_fraction) # fresnel reflection incident on sample
    inc_refl = detect_correct(np.array([init_dir]), inc_refl, np.ones(ntraj), n_medium, n_medium, detection_angle)
    trans_detected = detect_correct(kz, transmitted, trans_indices, n_sample, n_medium, detection_angle)
    refl_detected = detect_correct(kz, reflected, refl_indices, n_sample, n_medium, detection_angle)
    trans_det_frac = np.max([np.sum(trans_detected),eps]) / np.max([np.sum(transmitted), eps])
    refl_det_frac = np.max([np.sum(refl_detected),eps]) / np.max([np.sum(reflected), eps]) 

    # calculate transmittance and reflectance for each trajectory (in terms of trajectory weights)
    transmittance = trans_detected + extra_trans * trans_det_frac
    reflectance = refl_detected + extra_refl * refl_det_frac + inc_refl
    #calculate mean reflectance and transmittance for all trajectories
<<<<<<< HEAD
    if return_extra:
        # divide by ntraj to get reflectance per trajectory
        return refl_indices, trans_indices,\
               inc_refl/ntraj, reflected/ntraj, transmitted/ntraj,\
               trans_frac, refl_frac,\
               refl_fresnel/ntraj, trans_fresnel/ntraj, np.sum(reflectance)/ntraj
    else:
        return (np.sum(reflectance)/ntraj, np.sum(transmittance/ntraj))


def calc_refl_trans_sphere(trajectories, n_medium, n_sample, radius, p, mu_abs, 
                           mu_scat, detection_angle = np.pi/2, 
                           plot_exits = False, tir = False, run_tir = True, 
                           return_extra = False, call_depth = 0, max_call_depth = 20, max_stuck=0.01):
=======
    return (np.sum(reflectance)/ntraj, np.sum(transmittance/ntraj))


def calc_refl_trans_sphere(trajectories, n_medium, n_sample, radius, p, mu_abs, mu_scat,
                           detection_angle = np.pi/2, plot_exits = False, tir = False,
                           run_tir = True, call_depth = 0, max_call_depth = 20):
>>>>>>> 968518a1
    """
    Counts the fraction of reflected and transmitted trajectories for an 
    assembly with a spherical boundary. Identifies which trajectories are 
    reflected or transmitted, and at which scattering event. Then calculates 
    the fraction of reflected and transmitted trajectories.
    
    Parameters
    ----------
    trajectories : Trajectory object
        Trajectory object of which the reflection is to be calculated.
 
    n_medium: float (structcol.Quantity [dimensionless] or 
        structcol.refractive_index object)
        Refractive index of the medium.
    n_sample: float (structcol.Quantity [dimensionless] or 
        structcol.refractive_index object)
        Refractive index of the sample.
    radius : float (structcol.Quantity [length])
        radius of spherical boundary
    p : array_like (structcol.Quantity [dimensionless])
        Phase function from either Mie theory or single scattering model.
    mu_scat : float (structcol.Quantity [1/length])
        Scattering coefficient from either Mie theory or single scattering model.
    mu_abs : float (structcol.Quantity [1/length])
        Absorption coefficient from Mie theory.
    detection_angle: float
        Range of angles of detection. Only the packets that come out of the
        sample within this range will be detected and counted. Should be
        0 < detection_angle <= pi/2, where 0 means that no angles are detected,
        and pi/2 means that all the backscattering angles are detected.
    plot_exits: boolean
        If set to True, function will plot the last point of trajectory inside 
        the sphere, the first point of the trajectory outside the sphere,
        and the point on the sphere boundary at which the trajectory exits, 
        making one plot for reflection and one plot for transmission
    tir: boolean
        This boolean is not intended to be set by the user. It's purpose is to 
        keep track of whether calc_refl_trans_sphere() is running for the trajectories
        initially being sent into the sphere or for the fresnel reflected (tir)
        trajectories that are trapped in the sphere. It's default value is
        False, and it is changed to True when calc_refl_trans_sphere() is 
        recursively called for calculating the reflectance from fresnel 
        reflected trajectories
    run_tir: boolean
        If set to True, function will calculate new trajectories for weights 
        that are fresnel reflected back into the sphere upon exit (There is
        almost always at least some small weight that is reflected back into
        sphere). If set to False, fresnel reflected trajectories are evenly 
        distributed to reflectance and transmittance.       
    call_depth: int
        This argument is not intended to be set by the user. Call_depth keeps 
        track of the recursion call_depth. It's default value is 0, and upon
        each recursive call to calc_refl_trans_sphere(), it is increased by 1. 
    max_call_depth: int
        This argument determines the maximum number of recursive calls that can
        be made to calc_refl_trans_sphere(). The default value is 20, but it 
        can be changed by the user if desired. The user should note that there
        are diminishing returns for higher max_call_depth, as the remaining 
        fresnel reflected trajectories after 20 calls are primarily stuck in 
        shallow angle paths around the perimeter of the sphere that will never 
        exit.

    Returns
    ----------
    reflectance: float
        Fraction of reflected trajectories, including the Fresnel correction
        but not considering the range of the detector.
    transmittance: float
        Fraction of transmitted trajectories, including the Fresnel correction
        but not considering the range of the detector.
    Note: absorptance of the sample can be found by 1 - reflectance - transmittance
    
    """   
<<<<<<< HEAD
    n_sample = np.abs(n_sample)

=======
>>>>>>> 968518a1
    # set up the values we need as numpy arrays
    x, y, z = trajectories.position
    if isinstance(z, sc.Quantity):
        x = x.to('um').magnitude
        y = y.to('um').magnitude
        z = z.to('um').magnitude
    kx, ky, kz = trajectories.direction
    if isinstance(kx, sc.Quantity):
        kx = kx.magnitude
        ky = ky.magnitude
        kz = kz.magnitude
    weights = trajectories.weight
    if isinstance(weights, sc.Quantity):
        weights = weights.magnitude
    if isinstance(radius, sc.Quantity):
        radius = radius.to('um').magnitude
    
    # get the number of trajectories
    ntraj = z.shape[1]
    nevents = kz.shape[0]

    # potential exits whenever trajectories are outside sphere boundary
    potential_exits = (x[1:,:]**2 + y[1:,:]**2 + (z[1:,:]-radius)**2) > radius**2
    potential_exit_indices = np.argmax(np.vstack([np.zeros(ntraj), potential_exits]), axis=0)
    
    # exit in positive direction (transmission)
<<<<<<< HEAD
    # kz_correct will be nan if trajectory is totally internally reflected
=======
>>>>>>> 968518a1
    kz_correct = exit_kz(x, y, z, potential_exit_indices, radius, n_sample, n_medium)
    pos_dir = kz_correct > 0
    
    # construct boolean arrays of all valid exits in pos & neg directions
    high_bool = potential_exits & pos_dir
    low_bool = potential_exits & ~pos_dir    
    # find first valid exit of each trajectory in each direction
    # note we convert to 2 1D arrays with len = Ntraj
    # need vstack to reproduce earlier behaviour:
    # an initial row of zeros is used to distinguish no events case
    low_event = np.argmax(np.vstack([np.zeros(ntraj),low_bool]), axis=0)
    high_event = np.argmax(np.vstack([np.zeros(ntraj),high_bool]), axis=0)
<<<<<<< HEAD
=======

>>>>>>> 968518a1
    # find all trajectories that did not exit in each direction
    no_low_exit = (low_event == 0)
    no_high_exit = (high_event == 0)

    # find positions where low_event is less than high_event
    # note that either < or <= would work here. They are only equal if both 0.
    low_smaller = (low_event < high_event)

    # find all trajectory outcomes
    # note ambiguity for trajectories that did not exit in a given direction
    low_first = no_high_exit | low_smaller
    high_first = no_low_exit | (~low_smaller)
    never_exit = no_low_exit & no_high_exit

    # find where each trajectory first exits
    refl_indices = low_event * low_first
    trans_indices = high_event * high_first
    stuck_indices = never_exit * (z.shape[0]-1)

    # for now, we assume initial direction is in +z
    init_dir = np.ones(ntraj)

    # init_dir is reverse-corrected for refraction. = kz before medium/sample interface
    # calculate initial weights that actually enter the sample after fresnel
    if tir == False:
<<<<<<< HEAD
        _, _, inc_fraction = fresnel_pass_frac_sphere(radius, np.ones(ntraj), n_medium,
=======
        inc_fraction = fresnel_pass_frac_sphere(radius, np.ones(ntraj), n_medium,
>>>>>>> 968518a1
                                                None, n_sample, x, y, z, incident = True)    
    else:
        inc_fraction = np.ones(ntraj)

    # calculate outcome weights from all trajectories
    refl_weights = inc_fraction * select_events(weights, refl_indices)
    trans_weights = inc_fraction * select_events(weights, trans_indices)
    stuck_weights = inc_fraction * select_events(weights, stuck_indices)
    absorb_weights = inc_fraction - refl_weights - trans_weights - stuck_weights
<<<<<<< HEAD

    # warn user if too many trajectories got stuck
    stuck_frac = np.sum(stuck_weights) / np.sum(inc_fraction) * 100
    stuck_traj_warn = " \n{0}% of trajectories did not exit the sample. Increase Nevents to improve accuracy.".format(str(int(stuck_frac)))
    if stuck_frac >= 20: warnings.warn(stuck_traj_warn)

    # correct for non-TIR fresnel reflection upon exiting
    k1_refl, norm_refl, fresnel_pass_frac_refl = fresnel_pass_frac_sphere(radius,refl_indices, n_sample, None, n_medium, x, y, z, 
                                                        plot_exits = plot_exits)
    reflected = refl_weights * fresnel_pass_frac_refl
    if plot_exits == True:
        plt.gca().set_title('Reflected exits')
        plt.gca().view_init(-164,-155)
    k1_trans, norm_trans, fresnel_pass_frac_trans = fresnel_pass_frac_sphere(radius, trans_indices, n_sample, None, n_medium, x, y, z, 
                                                        plot_exits = plot_exits)
    transmitted = trans_weights * fresnel_pass_frac_trans

=======

    # warn user if too many trajectories got stuck
    stuck_frac = np.sum(stuck_weights) / np.sum(inc_fraction) * 100
    stuck_traj_warn = " \n{0}% of trajectories did not exit the sample. Increase Nevents to improve accuracy.".format(str(int(stuck_frac)))
    if stuck_frac >= 20: warnings.warn(stuck_traj_warn)

    # correct for non-TIR fresnel reflection upon exiting
    reflected = refl_weights * fresnel_pass_frac_sphere(radius,refl_indices, n_sample, None, n_medium, x, y, z, 
                                                        plot_exits = plot_exits)
    if plot_exits == True:
        plt.gca().set_title('Reflected exits')
        plt.gca().view_init(-164,-155)
    transmitted = trans_weights * fresnel_pass_frac_sphere(radius,trans_indices, n_sample, None, n_medium, x, y, z, 
                                                           plot_exits = plot_exits)
>>>>>>> 968518a1
    if plot_exits == True:
        plt.gca().set_title('Transmitted exits')
        plt.gca().view_init(-164,-155)
    refl_fresnel = refl_weights - reflected
    trans_fresnel = trans_weights - transmitted

    # find fraction that are successfully transmitted or reflected
    refl_frac = np.sum(reflected) / ntraj
    trans_frac = np.sum(transmitted) / ntraj

    # correct for effect of detection angle upon leaving sample
    # TODO: get working for other detector angles
    inc_refl = 1 - inc_fraction # fresnel reflection incident on sample
    inc_refl = detect_correct(np.array([init_dir]), inc_refl, np.ones(ntraj), n_medium, n_medium, detection_angle)
<<<<<<< HEAD
    trans_detected = transmitted

=======
    
    trans_detected = transmitted
>>>>>>> 968518a1
    #trans_detected = detect_correct(kz, transmitted, trans_indices, n_sample, n_medium, detection_angle)
    trans_det_frac = np.max([np.sum(trans_detected),eps]) / np.max([np.sum(transmitted), eps])

    refl_detected = reflected
    #refl_detected = detect_correct(kz, reflected, refl_indices, n_sample, n_medium, detection_angle)
    refl_det_frac = np.max([np.sum(refl_detected),eps]) / np.max([np.sum(reflected), eps]) 

    # calculate mean transmittance and reflectance for all trajectories (in terms of trajectory weights)
    reflectance_mean = refl_frac + np.sum(inc_refl)/ntraj
    transmittance_mean = trans_frac

    # calculate new trajectories and reflectance if a significant amount of 
    # light stays inside the sphere due to fresnel reflection
<<<<<<< HEAD
    if run_tir and call_depth < max_call_depth and np.sum(refl_fresnel + trans_fresnel + stuck_weights)/ntraj > max_stuck:
=======
    if run_tir and call_depth < max_call_depth and np.sum(refl_fresnel + trans_fresnel + stuck_weights)/ntraj > .01:
        
>>>>>>> 968518a1
        # new weights are the weights that are fresnel reflected back into the 
        # sphere
        nevents = trajectories.nevents
        weights_tir = np.zeros((nevents,ntraj))
        weights_tir[:,:] = refl_fresnel + trans_fresnel + stuck_weights
        weights_tir = sc.Quantity(weights_tir, '')
        
        # new positions are the positions at the exit boundary
        positions = np.zeros((3,nevents+1,ntraj))
        indices = refl_indices + trans_indices
        # get positions outside of sphere boundary from after exit
        select_x1 = select_events(x[1:,:], indices)
        select_y1 = select_events(y[1:,:], indices)
        select_z1 = select_events(z[1:,:], indices)   
        
        # get positions inside sphere boundary from before exit
        select_x0 = select_events(x[:len(x)-1,:],indices)
        select_y0 = select_events(y[:len(y)-1,:],indices)
        select_z0 = select_events(z[:len(z)-1,:],indices)
        
        # get positions at sphere boundary from exit
        x_inter, y_inter, z_inter = find_exit_intersect_vec(select_x0,
                                                            select_y0,
                                                            select_z0,
                                                            select_x1,
                                                            select_y1,
                                                            select_z1, radius)
                                                            
        # new directions are 
        directions = np.zeros((3,nevents,ntraj))
        directions = sc.Quantity(directions, '')
        
        # dot the normal vector with the direction at exit 
<<<<<<< HEAD
        # to find the angle between the normal and exit direction
        select_kx = select_events(kx, indices)
        select_ky = select_events(ky, indices)
        select_kz = select_events(kz, indices)
        dot_kin_normal = np.nan_to_num(np.array([select_kx*x_inter/radius, select_ky*y_inter/radius, select_kz*(z_inter-radius)/radius])) 
        
        # TODO: explain the math here
        # Kr = K1 + 2(K dot n-hat)n-hat
        k_refl = np.array([select_kx,select_ky,select_kz]) - 2*dot_kin_normal*np.array([x_inter/radius,y_inter/radius,(z_inter-radius)/radius])
=======
        select_kx = select_events(kx, indices)
        select_ky = select_events(ky, indices)
        select_kz = select_events(kz, indices)
        
        #
        dot_kin_normal = np.nan_to_num(np.array([select_kx*x_inter/radius, select_ky*y_inter/radius, select_kz*z_inter/radius])) 
        thetas = np.nan_to_num(np.arccos(dot_kin_normal))
        k_refl = np.array([select_kx,select_ky,select_kz]*(np.cos(thetas)+np.sin(thetas)))
>>>>>>> 968518a1

        directions[:,0,:] = k_refl
        directions[0,0,:] = directions[0,0,:] + select_events(kx, stuck_indices)
        directions[1,0,:] = directions[1,0,:] + select_events(ky, stuck_indices)
        directions[2,0,:] = directions[2,0,:] + select_events(kz, stuck_indices)
        
        # set the initial positions at the sphere boundary
        positions[0,0,:] = x_inter + select_events(x[1:,:], stuck_indices)
        positions[1,0,:] = y_inter + select_events(y[1:,:], stuck_indices)
        positions[2,0,:] = z_inter + select_events(z[1:,:], stuck_indices)

        # TODO: get rid of trajectories whose initial weights are 0
        # find indices where initial weights are 0
#        indices = np.where(weights_tir[0,:] == 0)
#        if indices[0].size > 0:
#            weights_tir = np.delete(weights_tir,indices)
#            positions = np.delete(positions, indices, axis = 0)
#            directions = np.delete(directions, indices,axis = 0)
        
        # create new trajectories object
        trajectories_tir = Trajectory(positions, directions, weights_tir)
        # Generate a matrix of all the randomly sampled angles first 
        sintheta, costheta, sinphi, cosphi, _, _ = sample_angles(nevents, ntraj, p)

        # Create step size distribution
        step = sample_step(nevents, ntraj, mu_abs, mu_scat)
    
        # Run photons
        trajectories_tir.absorb(mu_abs, step)
        trajectories_tir.scatter(sintheta, costheta, sinphi, cosphi)         
        trajectories_tir.move(step)

        # Calculate reflection and transmition 
        reflectance_tir, transmittance_tir = calc_refl_trans_sphere(trajectories_tir, 
                                                                    n_medium, n_sample, 
                                                                    radius, p, mu_abs, mu_scat, 
                                                                    plot_exits = plot_exits,
<<<<<<< HEAD
                                                                    tir = True, call_depth = call_depth+1,
                                                                    max_stuck = max_stuck)
=======
                                                                    tir = True, call_depth = call_depth+1)
>>>>>>> 968518a1
        return (reflectance_tir + reflectance_mean, transmittance_tir + transmittance_mean)
        
    else:    
        # need to distribute ambiguous trajectory weights.
        # stuck are 50/50 reflected/transmitted since they are randomized.
        # non-TIR fresnel are treated as new trajectories at the appropriate interface.
        # This means reversed R/T ratios for fresnel reflection at transmission interface.
        extra_refl = 0.5*(refl_fresnel + trans_fresnel + stuck_weights)
        extra_trans = 0.5*(trans_fresnel + refl_fresnel + stuck_weights)
        #calculate mean reflectance and transmittance for all trajectories
        
        # calculate transmittance and reflectance for each trajectory (in terms of trajectory weights)
        transmittance = trans_detected + extra_trans * trans_det_frac
        reflectance = refl_detected + extra_refl * refl_det_frac + inc_refl
        
        # calculate mean reflectance and transmittance for all trajectories
        reflectance_mean = np.sum(reflectance)/ntraj
        transmittance_mean = np.sum(transmittance)/ntraj
<<<<<<< HEAD
        
        if return_extra == True:
            return (k1_refl, k1_trans, norm_refl, norm_trans, reflectance_mean, transmittance_mean)
        
        else:               
            return (reflectance_mean, transmittance_mean) 
=======
        return (reflectance_mean, transmittance_mean) 
>>>>>>> 968518a1

def initialize(nevents, ntraj, n_medium, n_sample, seed=None, incidence_angle=0.):

    """
    Sets the trajectories' initial conditions (position, direction, and weight).
    The initial positions are determined randomly in the x-y plane (the initial
    z-position is at z = 0). The default initial propagation direction is set to
    be kz = 1, meaning that the photon packets point straight down in z. The 
    initial weight is currently determined to be a value of choice.
    
    Parameters
    ----------
    nevents : int
        Number of scattering events
    ntraj : int
        Number of trajectories
    n_medium : float (structcol.Quantity [dimensionless] or 
        structcol.refractive_index object)
        Refractive index of the medium.
    n_sample : float (structcol.Quantity [dimensionless] or 
        structcol.refractive_index object)
        Refractive index of the sample.
    seed : int or None
        If seed is int, the simulation results will be reproducible. If seed is
        None, the simulation results are actually random.
    incidence_angle : float
        Maximum value for theta when it incides onto the sample.
        Should be between 0 and pi/2.
    
    Returns
    -------
    r0 : array_like (structcol.Quantity [length])
        Initial position.
    k0 : array_like (structcol.Quantity [dimensionless])
        Initial direction of propagation.
    weight0 : array_like (structcol.Quantity [dimensionless])
        Initial weight. 
        - Note that the photon weight represents the fraction of 
        that particular photon that is propagated through the sample. It does 
        not represent the photon's weight relative to other photons. the weight0
        array is initialized to 1 because you start with the full weight of the 
        initial photons. If you wanted to make the relative weights of photons
        different, you would need to introduce a new variable (e.g relative 
        intensity) that me, NOT change the intialization of the weights array.
        - Also Note that the size of the weights array it nevents*ntraj, NOT
        nevents+1, ntraj. This may at first seem counterintuitive because
        physically, we can associate a weight to a photon at each position 
        (which would call for a dimension nevents+1), not at each event. 
        However, there is no need to keep track of the weight at the first 
        event; The weight, by definition, must initially be 1 for each photon. 
        Adding an additional row of ones to this array would be unecessary and
        would contribute to less readable code in the calculation of absorptance,
        reflectance, and transmittance. Therefore the weights array begins with 
        the weight of the photons after their first event.
    
    """
    if seed is not None:
        np.random.seed([seed])

    # Initial position. The position array has one more row than the direction
    # and weight arrays because it includes the starting positions on the x-y
    # plane
    r0 = np.zeros((3, nevents+1, ntraj))
    r0[0,0,:] = random((1,ntraj))
    r0[1,0,:] = random((1,ntraj))

    # Create an empty array of the initial direction cosines of the right size
    k0 = np.zeros((3, nevents, ntraj))

    # Random sampling of azimuthal angle phi from uniform distribution [0 -
    # 2pi] for the first scattering event
    rand_phi = random((1,ntraj))
    phi = 2*np.pi*rand_phi
    sinphi = np.sin(phi)
    cosphi = np.cos(phi)

    # Random sampling of scattering angle theta from uniform distribution [0 -
    # pi] for the first scattering event
    rand_theta = random((1,ntraj))
    theta = rand_theta * incidence_angle

    # Refraction of incident light upon entering sample
    # TODO: only real part of n_sample should be used                             
    # for the calculation of angles of integration? Or abs(n_sample)? 
    theta = refraction(theta, n_medium, np.abs(n_sample))
    sintheta = np.sin(theta)
    costheta = np.cos(theta)

    # Fill up the first row (corresponding to the first scattering event) of the
    # direction cosines array with the randomly generated angles:
    # kx = sintheta * cosphi
    # ky = sintheta * sinphi
    # kz = costheta
    k0[0,0,:] = sintheta * cosphi
    k0[1,0,:] = sintheta * sinphi
    k0[2,0,:] = costheta

    # Initial weight
    weight0 = np.ones((nevents, ntraj))

    return r0, k0, weight0


def initialize_sphere(nevents, ntraj, n_medium, n_sample, radius, seed=None, 
                      incidence_angle=0., plot_initial=False):
    """
    Sets the trajectories' initial conditions (position, direction, and weight).
    The initial positions are determined randomly in the x-y plane. The initial
    z-positions are confined to the surface of a sphere. The initial propagation
    direction is set to be 1 at z, meaning that the photon packets point 
    straight down in z.
    
    Parameters
    ----------
    nevents : int
        Number of scattering events
    ntraj : int
        Number of trajectories
    n_medium : float (structcol.Quantity [dimensionless] or 
        structcol.refractive_index object)
        Refractive index of the medium.
    n_sample : float (structcol.Quantity [dimensionless] or 
        structcol.refractive_index object)
        Refractive index of the sample.
    radius : float (structcol.Quantity [length])
        radius of spherical boundary
    seed : int or None
        If seed is int, the simulation results will be reproducible. If seed is
        None, the simulation results are actually random.
    incidence_angle : float
        Maximum value for theta when it incides onto the sample.
        Should be between 0 and pi/2.
    plot_inital : boolean
        If plot_initial is set to True, function will create a 3d plot showing
        initial positions and directions of trajectories before entering the 
        sphere and directly after refraction correction upon entering the 
        sphere
    
    Returns
    ----------
    r0 : 2D array_like (structcol.Quantity [length])
        Trajectory positions. Has shape of (3, number of events + 1, number 
        of trajectories). r0[0,0,:] contains random x-positions within a circle 
        on the x-y plane whose radius is the sphere radius. r0[1, 0, :] contains
        random y-positions within the same circle on the x-y plane. r0[2, 0, :]
        contains z-positions on the top hemisphere at the sphere boundary. The 
        rest of the elements are initialized to zero.
    k0 : array_like (structcol.Quantity [dimensionless])
        Initial direction of propagation. Has shape of (3, number of events,
        number of trajectories). k0[0,:,:] and k0[1,:,:] are initalized to zero,
        and k0[2,0,:] is initalized to 1.
    weight0 : array_like (structcol.Quantity [dimensionless])
        Initial weight. Has shape of (number of events, number of trajectories)
        - Note that the photon weight represents the fraction of 
        that particular photon that is propagated through the sample. It does 
        not represent the photon's weight relative to other photons. the weight0
        array is initialized to 1 because you start with the full weight of the 
        initial photons. If you wanted to make the relative weights of photons
        different, you would need to introduce a new variable (e.g relative 
        intensity) that me, NOT change the intialization of the weights array.
        - Also Note that the size of the weights array it nevents*ntraj, NOT
        nevents+1, ntraj. This may at first seem counterintuitive because
        physically, we can associate a weight to a photon at each position 
        (which would call for a dimension nevents+1), not at each event. 
        However, there is no need to keep track of the weight at the first 
        event; The weight, by definition, must initially be 1 for each photon. 
        Adding an additional row of ones to this array would be unecessary and
        would contribute to less readable code in the calculation of absorptance,
        reflectance, and transmittance. Therefore the weights array begins with 
        the weight of the photons after their first event.
        
    **note: currently only works for normal incidence
    """

    if seed is not None:
        np.random.seed([seed])

    # Initial position. The position array has one more row than the direction
    # and weight arrays because in includes the starting positions on the x-y
    # plane
    r0 = np.zeros((3, nevents+1, ntraj))
    if isinstance(radius, sc.Quantity):
        radius = radius.to('um').magnitude
<<<<<<< HEAD
        
    # randomly choose r on interval [0,radius]
    r = radius*np.sqrt(random(ntraj))

    # randomly choose th on interval [0,2*pi]
    th = 2*np.pi*random(ntraj)
    
    # randomly choose x and y-positions within sphere radius
    r0[0,0,:] = r*np.cos(th) 
    r0[1,0,:] = r*np.sin(th)
=======

    # randomly choose x-positions within sphere radius
    r0[0,0,:] = 2*radius * (random((1,ntraj))-.5)
    
    # randomly choose y-positions within sphere radius contrained by x-positions
    for i in range(ntraj):    
        r0[1,0,i] = 2*np.sqrt(radius**2-r0[0,0,i]**2) * (random((1))-.5)
>>>>>>> 968518a1
        
    # calculate z-positions from x- and y-positions
    r0[2,0,:] = radius-np.sqrt(radius**2 - r0[0,0,:]**2 - r0[1,0,:]**2)

    # Create an empty array of the initial direction cosines of the right size
    k0 = np.zeros((3, nevents, ntraj))
    
    # find the minus normal vectors of the sphere at the initial positions
    neg_normal = np.zeros((3, ntraj)) # 3 components for each trajectory
    r0_magnitude = np.sqrt(r0[0,0,:]**2 + r0[1,0,:]**2 + (r0[2,0,:]-radius)**2)
    neg_normal[0,:] = -r0[0,0,:]/r0_magnitude
    neg_normal[1,:] = -r0[1,0,:]/r0_magnitude
    neg_normal[2,:] = -(r0[2,0,:]-radius)/r0_magnitude
    
    # solve for theta and phi for these samples
    theta = np.arccos(neg_normal[2,:])
    cosphi = neg_normal[0,:]/np.sin(theta)
    sinphi = neg_normal[1,:]/np.sin(theta)
    
    # refraction of incident light upon entering the sample
<<<<<<< HEAD

    theta = refraction(theta, n_medium, np.abs(n_sample))
=======
    theta = refraction(theta, n_medium, n_sample) 
>>>>>>> 968518a1
    sintheta = np.sin(theta)
    costheta = np.cos(theta)
    
    # calculate new directions using refracted theta and initial phi
    k0[0,0,:] = sintheta * cosphi
    k0[1,0,:] = sintheta * sinphi
    k0[2,0,:] = costheta

    # Initial weight
    weight0 = np.ones((nevents, ntraj))
    
    if plot_initial == True:
        # plot the initial positions and directions of the trajectories
        fig = plt.figure()
        ax = fig.add_subplot(111, projection='3d')
        ax.set_xlabel('x')
        ax.set_ylabel('y')
        ax.set_zlabel('z')
        ax.set_ylim([-radius, radius])
        ax.set_xlim([-radius, radius])
        ax.set_zlim([0, radius])
        ax.set_title('Initial Positions')
        ax.view_init(-164,-155)
        X, Y, Z, U, V, W = [r0[0,0,:],r0[1,0,:],r0[2,0,:],k0[0,0,:], k0[1,0,:], k0[2,0,:]]
        ax.quiver(X, Y, Z, U, V, W, color = 'g')
        
        X, Y, Z, U, V, W = [r0[0,0,:],r0[1,0,:],r0[2,0,:],np.zeros(ntraj), np.zeros(ntraj), np.ones(ntraj)]
        ax.quiver(X, Y, Z, U, V, W)
        
        # draw wireframe hemisphere
        u, v = np.mgrid[0:2*np.pi:20j, np.pi/2:0:10j]
        x = radius*np.cos(u)*np.sin(v)
        y = radius*np.sin(u)*np.sin(v)
        z = radius*(1-np.cos(v))
        ax.plot_wireframe(x, y, z, color=[0.8,0.8,0.8])

    return r0, k0, weight0

def calc_scat(radius, n_particle, n_sample, volume_fraction, wavelen,
              mie_theory = False):
    """
    Calculates the phase function and scattering coefficient from either the
    single scattering model or Mie theory. Calculates the absorption coefficient
    from Mie theory.
    
    Parameters
    ----------
    radius : float (structcol.Quantity [length])
        Radius of scatterer. 
    n_particle : float (structcol.Quantity [dimensionless] or 
        structcol.refractive_index object)
        Refractive index of the particle.
    n_sample : float (structcol.Quantity [dimensionless] or 
        structcol.refractive_index object)
        Refractive index of the sample. 
    volume_fraction : float (structcol.Quantity [dimensionless])
        Volume fraction of the sample. 
    wavelen : float (structcol.Quantity [length])
        Wavelength of light in vacuum.
    mie_theory : bool
        If True, the phase function and scattering coefficient is calculated 
        from Mie theory. If False (default), they are calculated from the 
        single scattering model, which includes a correction for the structure
        factor
    
    Returns
    -------
    p : array_like (structcol.Quantity [dimensionless])
        Phase function from either Mie theory or single scattering model.
    mu_scat : float (structcol.Quantity [1/length])
        Scattering coefficient from either Mie theory or single scattering model.
    mu_abs : float (structcol.Quantity [1/length])
        Absorption coefficient of the sample as an effective medium.
    
    Notes
    -----
    The phase function is given by:
        p = diff. scatt. cross section / cscat
    The single scattering model calculates the differential cross section and
    the total cross section. In a non-absorbing system, we can choose to 
    calculate these from Mie theory:
        diff. scat. cross section = S11 / k^2
        p = S11 / (k^2 * cscat)
        (Bohren and Huffmann, chapter 13.3)
    """
    
    # Scattering angles (typically from a small angle to pi). A non-zero small 
    # angle is needed because in the single scattering model, if the analytic 
    # formula is used, S(q=0) returns nan. To prevent any errors or warnings, 
    # set the minimum value of angles to be a small value, such as 0.01.
    min_angle = 0.01            
    angles = sc.Quantity(np.linspace(min_angle, np.pi, 200), 'rad') 

    number_density = 3.0 * volume_fraction / (4.0 * np.pi * radius.max()**3)
    k = 2 * np.pi * n_sample / wavelen    
    ksquared = np.abs(k)**2  
    m = index_ratio(n_particle, n_sample)
    x = size_parameter(wavelen, n_sample, radius)

    # If n_sample is complex, then the system absorbs and we must use the exact  
    # Mie solutions 
    if np.abs(n_sample.imag.magnitude) > 0.0:
        # Calculate phase function and scattering coefficient    
        # The scattering cross section is calculated at the surface of the
        # particle. Further absorption as photon packets travel through the 
        # sample are accounted for in the absorb() function. 
        p = phase_function(m, x, angles, volume_fraction, ksquared, 
                           mie_theory=mie_theory)[0]
        if mie_theory == True:
            struct_factor = [1,1]
        
        else:
            struct_factor = model.differential_cross_section(m, x, angles, 
                                                             volume_fraction,
                                                             form_type=None) 
        distance = np.array(radius).max() * radius.units        
        form_factor = mie.diff_scat_intensity_complex_medium(m, x, angles, 
                                                             k*distance)
        diff_cs_par = form_factor[0] * struct_factor[0]
        diff_cs_per = form_factor[1] * struct_factor[1]
        cscat_total = mie.integrate_intensity_complex_medium(diff_cs_par, 
                                                             diff_cs_per, 
                                                             distance,angles,k)[0]  
        mu_scat = number_density * cscat_total
        
        # The absorption coefficient can be calculated from the imaginary 
        # component of the samples's refractive index
        mu_abs = 4*np.pi*n_sample.imag/wavelen
        
#        # Calculate absorption coefficient for 1 particle (because there isn't
#        # a structure factor for absorption)
#        nstop = mie._nstop(np.array(x).max())
#        # if the index ratio m is an array with more than 1 element, it's a 
#        # multilayer particle
#        if len(np.atleast_1d(m)) > 1:
#            coeffs = msl.scatcoeffs_multi(m, x)
#            cabs_part = mie._cross_sections_complex_medium_sudiarta(coeffs[0], 
#                                                                    coeffs[1], 
#                                                                    x,radius)[1]
#            if cabs_part.magnitude < 0.0:
#                cabs_part = 0.0 * cabs_part.units
#        else:
#            al, bl = mie._scatcoeffs(m, x, nstop)   
#            cl, dl = mie._internal_coeffs(m, x, nstop)
#            x_scat = size_parameter(wavelen, n_particle, radius)
#            cabs_part = mie._cross_sections_complex_medium_fu(al, bl, cl, dl, 
#                                                              radius,n_particle, 
#                                                              n_sample, x_scat, 
#                                                              x, wavelen)[1]                                                      
#        mu_abs = cabs_part * number_density

    else:
        # If there is no absorption in the sample, use the standard Mie 
        # solutions with the far-field approximation
        # Calculate the absorption coefficient. Use wavelen/n_sample: 
        # wavelength of incident light *in media* (usually this would be the 
        # wavelength in the effective index of the particle-matrix composite). 
        cross_sections = mie.calc_cross_sections(m, x, wavelen/n_sample)  
        cabs_part = cross_sections[2]                                               
        mu_abs = cabs_part * number_density
        
        # If mie is set to True, calculate the phase function and scattering 
        # coefficient for 1 particle using Mie theory
        if mie == True:
            S2squared, S1squared = mie.calc_ang_dist(m, x, angles)
            S11 = (S1squared + S2squared)/2
            cscat_total = cross_sections[0]
            
            p = S11 / (ksquared * cscat_total)
            mu_scat = cscat_total * number_density
        
        else:           
            p, p_par, p_perp, cscat_total = phase_function(m, x, angles, volume_fraction, 
                                            ksquared, mie_theory=False) 
            mu_scat = number_density * cscat_total

    # Here, the resulting units of mu_scat and mu_abs are nm^2/um^3. Thus, we 
    # simplify the units to 1/um 
    mu_scat = mu_scat.to('1/um')
    mu_abs = mu_abs.to('1/um')
    
    return p, mu_scat, mu_abs
    

def phase_function(m, x, angles, volume_fraction, ksquared, mie_theory=False):
    """
    Calculates the phase function (the phase function is the same for absorbing 
    and non-absorbing systems)
    
    Parameters:
    ----------
    m: float
        index ratio between the particle and sample
        
    x: float
        size parameter
        
    angles: array
        theta angles at which to calculate phase function
    
    volume_fraction: float (sc.Quantity [dimensionless])
        
    ksquared: float (sc.Quantity [1/length])
        k-vector squared, where k = 2*pi*n_sample / wavelength
        
    mie_theory: bool
        If TRUE, phase function is calculated according to Mie theory 
        (assuming no contribution from structure factor). If FALSE, phase
        function is calculated according to single scattering theory 
        (which uses Mie and structure factor contributions)
        
    
    Returns:
    --------
    
    p: array
        phase function for unpolarized light
        
    p_par: array
        phase function for parallel polarized light
        
    p_perp: array
        phase function for perpendicularly polarized light
        
    cscat_total: float
        total scattering cross section for unpolarized light
        
    """
    
    # If mie_theory = True, calculate the phase function for 1 particle 
    # using Mie theory (excluding the structure factor)
    if mie_theory == True:
        diff_cscat_par, diff_cscat_perp = \
            model.differential_cross_section(m, x, angles, volume_fraction,
                                             structure_type=None)
    else:
        diff_cscat_par, diff_cscat_perp = \
            model.differential_cross_section(m, x, angles, volume_fraction)

    cscat_total_par = model._integrate_cross_section(diff_cscat_par,
                                                      1.0/ksquared, angles)
    cscat_total_perp = model._integrate_cross_section(diff_cscat_perp,
                                                      1.0/ksquared, angles)
    cscat_total = (cscat_total_par + cscat_total_perp)/2.0
    
    p = (diff_cscat_par + diff_cscat_perp)/(ksquared * 2 * cscat_total)
    p_par = diff_cscat_par/(ksquared * 2 * cscat_total_par)
    p_perp = diff_cscat_perp/(ksquared * 2 * cscat_total_perp)
    
    return(p, p_par, p_perp, cscat_total)

def sample_angles(nevents, ntraj, p):
    """
    Samples azimuthal angles (phi) from uniform distribution, and scattering
    angles (theta) from phase function distribution.
    
    Parameters
    ----------
    nevents : int
        Number of scattering events.
    ntraj : int
        Number of trajectories.
    p : array_like (structcol.Quantity [dimensionless])
        Phase function values returned from 'phase_function'.
    
    Returns
    -------
    sintheta, costheta, sinphi, cosphi, theta, phi : ndarray
        Sampled azimuthal and scattering angles, and their sines and cosines.
    
    """
    
    # Scattering angles for the phase function calculation (typically from 0 to 
    # pi). A non-zero minimum angle is needed because in the single scattering 
    # model, if the analytic formula is used, S(q=0) returns nan.
    min_angle = 0.01            
    angles = sc.Quantity(np.linspace(min_angle,np.pi, 200), 'rad')  

    # Random sampling of azimuthal angle phi from uniform distribution [0 -
    # 2pi]
    rand = np.random.random((nevents,ntraj))
    phi = 2*np.pi*rand
    sinphi = np.sin(phi)
    cosphi = np.cos(phi)

    # Random sampling of scattering angle theta
    prob = p * np.sin(angles)*2*np.pi    # prob is integral of p in solid angle
    prob_norm = prob/sum(prob)           # normalize to make it add up to 1

    theta = np.array([np.random.choice(angles, ntraj, p = prob_norm)
                      for i in range(nevents)])
    sintheta = np.sin(theta)
    costheta = np.cos(theta)

    return sintheta, costheta, sinphi, cosphi, theta, phi


def sample_step(nevents, ntraj, mu_abs, mu_scat):
    """
    Samples step sizes from exponential distribution.
    
    Parameters
    ----------
    nevents : int
        Number of scattering events.
    ntraj : int
        Number of trajectories.
    mu_abs : float (structcol.Quantity [1/length])
        Absorption coefficient.
    mu_scat : float (structcol.Quantity [1/length])
        Scattering coefficient.
    
    Returns
    -------
    step : ndarray
        Sampled step sizes for all trajectories and scattering events.
    
    """
    # Calculate total extinction coefficient
    mu_total = mu_abs + mu_scat

    # Generate array of random numbers from 0 to 1
    rand = np.random.random((nevents,ntraj))

    step = -np.log(1.0-rand) / mu_total

    return step<|MERGE_RESOLUTION|>--- conflicted
+++ resolved
@@ -176,17 +176,9 @@
             Step size of packet (sampled from scattering lengths).
             
         """
-<<<<<<< HEAD
         # beer lambert
         weight = self.weight*np.exp(-(mu_abs * np.cumsum(step_size[:,:], 
                                                          axis=0)).to(''))
-
-=======
-        
-        # Beer-Lambert
-        #weight = np.exp(-mu_abs*np.cumsum(step_size[:,:], axis=0))
-        weight = self.weight*np.exp(-mu_abs*np.cumsum(step_size[:,:], axis=0))
->>>>>>> 968518a1
         self.weight = sc.Quantity(weight)
 
 
@@ -367,7 +359,6 @@
         x,y,z = params
         return((x-x0)/(x1-x0)-(y-y0)/(y1-y0), (z-z0)/(z1-z0)-(y-y0)/(y1-y0), x**2 + y**2 + z**2-radius**2 )
 
-<<<<<<< HEAD
     if (x1**2 + y1**2 + z1**2 > 10**20):
         if z1<=0:
             guess = (x0, y0, z0 -2*radius)
@@ -376,9 +367,6 @@
     else:
         guess = (x1, y1, z1)
     intersect_pt, infodict, ler, mesg = fsolve(equations, guess, full_output = True) # initial guess is x1,y1,z1
-=======
-    intersect_pt, infodict, ler, mesg = fsolve(equations,(x1,y1,z1), full_output = True) # initial guess is x0,y0,z0
->>>>>>> 968518a1
 
     return intersect_pt[0], intersect_pt[1], intersect_pt[2]
     
@@ -422,15 +410,11 @@
     
     # TODO make sure signs work out
     # use Snell's law to calculate angle between k2 and normal vector
-<<<<<<< HEAD
     # theta_2 is nan if photon is totally internally reflected
-=======
->>>>>>> 968518a1
     theta_2 = refraction(theta_1, n_inside, n_outside)    
     
     # angle to rotate around is theta_2-theta_1
     theta = theta_2-theta_1
-<<<<<<< HEAD
 
     # perform the rotation
     k2z = rotate_refract(norm, kr, theta, k1)
@@ -443,12 +427,9 @@
     nan_indices = np.where(np.isnan(k2z))
     k2z[nan_indices] = k1[2,nan_indices]
     
-=======
-    
     # perform the rotation
     k2z = rotate_refract(norm, kr, theta, k1)
     
->>>>>>> 968518a1
     return k2z
 
 def rotate_refract(abc, uvw, theta, xyz):
@@ -567,11 +548,7 @@
     # Subtract radius from z to center the sphere at 0,0,0. This makes the 
     # following calculations much easier
     z = z - radius
-<<<<<<< HEAD
-
-=======
-    
->>>>>>> 968518a1
+
     if incident:
         select_x1 = select_events(x, indices)
         select_y1 = select_events(y, indices)
@@ -608,11 +585,8 @@
     # calculate the magnitude of exit vector to divide to make a unit vector
     mag = np.sqrt((select_x1-select_x0)**2 + (select_y1-select_y0)**2 
                                            + (select_z1-select_z0)**2)
-<<<<<<< HEAD
     if mag.any() == 0:
         mag = 1
-=======
->>>>>>> 968518a1
                                            
     # calculate the vector normal to the sphere boundary at the exit
     norm = np.zeros((3,len(x_inter)))
@@ -622,12 +596,9 @@
     norm = norm/radius
     
     # calculate the normalized k1 vector 
-<<<<<<< HEAD
     # note: if the indices array contains a 0, you will get a k1 of nan
     # this could happen in a case where there is no event (e.g. a reflection event)
     # for the trajectory, so the index is zero, and no k1 will be relevant
-=======
->>>>>>> 968518a1
     k1 = np.zeros((3,len(x_inter)))
     k1[0,:] = select_x1 - select_x0
     k1[1,:] = select_y1 - select_y0
@@ -777,11 +748,7 @@
         n_inside = n_before
 
     #find angles before
-<<<<<<< HEAD
     k1, norm, theta_before = get_angles_sphere(x,y,z,radius, indices, incident = incident, plot_exits = plot_exits)
-=======
-    _, _, theta_before = get_angles_sphere(x,y,z,radius, indices, incident = incident, plot_exits = plot_exits)
->>>>>>> 968518a1
     
     #find angles inside
     theta_inside = refraction(theta_before, n_before, n_inside)
@@ -1017,7 +984,6 @@
     transmittance = trans_detected + extra_trans * trans_det_frac
     reflectance = refl_detected + extra_refl * refl_det_frac + inc_refl
     #calculate mean reflectance and transmittance for all trajectories
-<<<<<<< HEAD
     if return_extra:
         # divide by ntraj to get reflectance per trajectory
         return refl_indices, trans_indices,\
@@ -1032,14 +998,6 @@
                            mu_scat, detection_angle = np.pi/2, 
                            plot_exits = False, tir = False, run_tir = True, 
                            return_extra = False, call_depth = 0, max_call_depth = 20, max_stuck=0.01):
-=======
-    return (np.sum(reflectance)/ntraj, np.sum(transmittance/ntraj))
-
-
-def calc_refl_trans_sphere(trajectories, n_medium, n_sample, radius, p, mu_abs, mu_scat,
-                           detection_angle = np.pi/2, plot_exits = False, tir = False,
-                           run_tir = True, call_depth = 0, max_call_depth = 20):
->>>>>>> 968518a1
     """
     Counts the fraction of reflected and transmitted trajectories for an 
     assembly with a spherical boundary. Identifies which trajectories are 
@@ -1113,11 +1071,8 @@
     Note: absorptance of the sample can be found by 1 - reflectance - transmittance
     
     """   
-<<<<<<< HEAD
     n_sample = np.abs(n_sample)
 
-=======
->>>>>>> 968518a1
     # set up the values we need as numpy arrays
     x, y, z = trajectories.position
     if isinstance(z, sc.Quantity):
@@ -1144,10 +1099,7 @@
     potential_exit_indices = np.argmax(np.vstack([np.zeros(ntraj), potential_exits]), axis=0)
     
     # exit in positive direction (transmission)
-<<<<<<< HEAD
     # kz_correct will be nan if trajectory is totally internally reflected
-=======
->>>>>>> 968518a1
     kz_correct = exit_kz(x, y, z, potential_exit_indices, radius, n_sample, n_medium)
     pos_dir = kz_correct > 0
     
@@ -1160,10 +1112,6 @@
     # an initial row of zeros is used to distinguish no events case
     low_event = np.argmax(np.vstack([np.zeros(ntraj),low_bool]), axis=0)
     high_event = np.argmax(np.vstack([np.zeros(ntraj),high_bool]), axis=0)
-<<<<<<< HEAD
-=======
-
->>>>>>> 968518a1
     # find all trajectories that did not exit in each direction
     no_low_exit = (low_event == 0)
     no_high_exit = (high_event == 0)
@@ -1189,11 +1137,7 @@
     # init_dir is reverse-corrected for refraction. = kz before medium/sample interface
     # calculate initial weights that actually enter the sample after fresnel
     if tir == False:
-<<<<<<< HEAD
         _, _, inc_fraction = fresnel_pass_frac_sphere(radius, np.ones(ntraj), n_medium,
-=======
-        inc_fraction = fresnel_pass_frac_sphere(radius, np.ones(ntraj), n_medium,
->>>>>>> 968518a1
                                                 None, n_sample, x, y, z, incident = True)    
     else:
         inc_fraction = np.ones(ntraj)
@@ -1203,7 +1147,6 @@
     trans_weights = inc_fraction * select_events(weights, trans_indices)
     stuck_weights = inc_fraction * select_events(weights, stuck_indices)
     absorb_weights = inc_fraction - refl_weights - trans_weights - stuck_weights
-<<<<<<< HEAD
 
     # warn user if too many trajectories got stuck
     stuck_frac = np.sum(stuck_weights) / np.sum(inc_fraction) * 100
@@ -1220,23 +1163,8 @@
     k1_trans, norm_trans, fresnel_pass_frac_trans = fresnel_pass_frac_sphere(radius, trans_indices, n_sample, None, n_medium, x, y, z, 
                                                         plot_exits = plot_exits)
     transmitted = trans_weights * fresnel_pass_frac_trans
-
-=======
-
-    # warn user if too many trajectories got stuck
-    stuck_frac = np.sum(stuck_weights) / np.sum(inc_fraction) * 100
-    stuck_traj_warn = " \n{0}% of trajectories did not exit the sample. Increase Nevents to improve accuracy.".format(str(int(stuck_frac)))
-    if stuck_frac >= 20: warnings.warn(stuck_traj_warn)
-
-    # correct for non-TIR fresnel reflection upon exiting
-    reflected = refl_weights * fresnel_pass_frac_sphere(radius,refl_indices, n_sample, None, n_medium, x, y, z, 
-                                                        plot_exits = plot_exits)
-    if plot_exits == True:
-        plt.gca().set_title('Reflected exits')
-        plt.gca().view_init(-164,-155)
-    transmitted = trans_weights * fresnel_pass_frac_sphere(radius,trans_indices, n_sample, None, n_medium, x, y, z, 
-                                                           plot_exits = plot_exits)
->>>>>>> 968518a1
+    
+
     if plot_exits == True:
         plt.gca().set_title('Transmitted exits')
         plt.gca().view_init(-164,-155)
@@ -1251,13 +1179,8 @@
     # TODO: get working for other detector angles
     inc_refl = 1 - inc_fraction # fresnel reflection incident on sample
     inc_refl = detect_correct(np.array([init_dir]), inc_refl, np.ones(ntraj), n_medium, n_medium, detection_angle)
-<<<<<<< HEAD
     trans_detected = transmitted
 
-=======
-    
-    trans_detected = transmitted
->>>>>>> 968518a1
     #trans_detected = detect_correct(kz, transmitted, trans_indices, n_sample, n_medium, detection_angle)
     trans_det_frac = np.max([np.sum(trans_detected),eps]) / np.max([np.sum(transmitted), eps])
 
@@ -1271,12 +1194,7 @@
 
     # calculate new trajectories and reflectance if a significant amount of 
     # light stays inside the sphere due to fresnel reflection
-<<<<<<< HEAD
     if run_tir and call_depth < max_call_depth and np.sum(refl_fresnel + trans_fresnel + stuck_weights)/ntraj > max_stuck:
-=======
-    if run_tir and call_depth < max_call_depth and np.sum(refl_fresnel + trans_fresnel + stuck_weights)/ntraj > .01:
-        
->>>>>>> 968518a1
         # new weights are the weights that are fresnel reflected back into the 
         # sphere
         nevents = trajectories.nevents
@@ -1310,7 +1228,6 @@
         directions = sc.Quantity(directions, '')
         
         # dot the normal vector with the direction at exit 
-<<<<<<< HEAD
         # to find the angle between the normal and exit direction
         select_kx = select_events(kx, indices)
         select_ky = select_events(ky, indices)
@@ -1320,16 +1237,6 @@
         # TODO: explain the math here
         # Kr = K1 + 2(K dot n-hat)n-hat
         k_refl = np.array([select_kx,select_ky,select_kz]) - 2*dot_kin_normal*np.array([x_inter/radius,y_inter/radius,(z_inter-radius)/radius])
-=======
-        select_kx = select_events(kx, indices)
-        select_ky = select_events(ky, indices)
-        select_kz = select_events(kz, indices)
-        
-        #
-        dot_kin_normal = np.nan_to_num(np.array([select_kx*x_inter/radius, select_ky*y_inter/radius, select_kz*z_inter/radius])) 
-        thetas = np.nan_to_num(np.arccos(dot_kin_normal))
-        k_refl = np.array([select_kx,select_ky,select_kz]*(np.cos(thetas)+np.sin(thetas)))
->>>>>>> 968518a1
 
         directions[:,0,:] = k_refl
         directions[0,0,:] = directions[0,0,:] + select_events(kx, stuck_indices)
@@ -1367,12 +1274,8 @@
                                                                     n_medium, n_sample, 
                                                                     radius, p, mu_abs, mu_scat, 
                                                                     plot_exits = plot_exits,
-<<<<<<< HEAD
                                                                     tir = True, call_depth = call_depth+1,
                                                                     max_stuck = max_stuck)
-=======
-                                                                    tir = True, call_depth = call_depth+1)
->>>>>>> 968518a1
         return (reflectance_tir + reflectance_mean, transmittance_tir + transmittance_mean)
         
     else:    
@@ -1391,16 +1294,12 @@
         # calculate mean reflectance and transmittance for all trajectories
         reflectance_mean = np.sum(reflectance)/ntraj
         transmittance_mean = np.sum(transmittance)/ntraj
-<<<<<<< HEAD
         
         if return_extra == True:
             return (k1_refl, k1_trans, norm_refl, norm_trans, reflectance_mean, transmittance_mean)
         
         else:               
             return (reflectance_mean, transmittance_mean) 
-=======
-        return (reflectance_mean, transmittance_mean) 
->>>>>>> 968518a1
 
 def initialize(nevents, ntraj, n_medium, n_sample, seed=None, incidence_angle=0.):
 
@@ -1584,8 +1483,7 @@
     r0 = np.zeros((3, nevents+1, ntraj))
     if isinstance(radius, sc.Quantity):
         radius = radius.to('um').magnitude
-<<<<<<< HEAD
-        
+
     # randomly choose r on interval [0,radius]
     r = radius*np.sqrt(random(ntraj))
 
@@ -1595,15 +1493,6 @@
     # randomly choose x and y-positions within sphere radius
     r0[0,0,:] = r*np.cos(th) 
     r0[1,0,:] = r*np.sin(th)
-=======
-
-    # randomly choose x-positions within sphere radius
-    r0[0,0,:] = 2*radius * (random((1,ntraj))-.5)
-    
-    # randomly choose y-positions within sphere radius contrained by x-positions
-    for i in range(ntraj):    
-        r0[1,0,i] = 2*np.sqrt(radius**2-r0[0,0,i]**2) * (random((1))-.5)
->>>>>>> 968518a1
         
     # calculate z-positions from x- and y-positions
     r0[2,0,:] = radius-np.sqrt(radius**2 - r0[0,0,:]**2 - r0[1,0,:]**2)
@@ -1624,12 +1513,7 @@
     sinphi = neg_normal[1,:]/np.sin(theta)
     
     # refraction of incident light upon entering the sample
-<<<<<<< HEAD
-
     theta = refraction(theta, n_medium, np.abs(n_sample))
-=======
-    theta = refraction(theta, n_medium, n_sample) 
->>>>>>> 968518a1
     sintheta = np.sin(theta)
     costheta = np.cos(theta)
     
