# -*- coding: utf-8 -*-
# Copyright 2016 Vinothan N. Manoharan, Victoria Hwang, Anna B. Stephenson, Solomon Barkley
#
# This file is part of the structural-color python package.
#
# This package is free software: you can redistribute it and/or modify
# it under the terms of the GNU General Public License as published by
# the Free Software Foundation, either version 3 of the License, or
# (at your option) any later version.
#
# This package is distributed in the hope that it will be useful,
# but WITHOUT ANY WARRANTY; without even the implied warranty of
# MERCHANTABILITY or FITNESS FOR A PARTICULAR PURPOSE.  See the
# GNU General Public License for more details.
#
# You should have received a copy of the GNU General Public License
# along with this package.  If not, see <http://www.gnu.org/licenses/>.

"""
This package uses a Monte Carlo approach to model multiple scattering of
photons in a medium.

References
----------
[1] K. Wood, B. Whitney, J. Bjorkman, M. Wolff. “Introduction to Monte Carlo
Radiation Transfer” (July 2013).
.. moduleauthor:: Victoria Hwang <vhwang@g.harvard.edu>
.. moduleauthor:: Annie Stephenson <stephenson@g.harvard.edu>
.. moduleauthor:: Solomon Barkley <barkley@g.harvard.edu>
.. moduleauthor:: Vinothan N. Manoharan <vnm@seas.harvard.edu>

"""
import pymie as pm
from pymie import mie, size_parameter, index_ratio
from pymie import multilayer_sphere_lib as msl
from . import model
from . import refraction
from . import normalize
import numpy as np
from numpy.random import random as random
import structcol as sc
import matplotlib.pyplot as plt
from mpl_toolkits.mplot3d import Axes3D
import itertools
import scipy

eps = 1.e-9

# some templates to use when refactoring later
class MCSimulation:
    """
    Input parameters and methods for running a Monte Carlo calculation.
    
    Attributes
    ----------
    
    Methods
    -------
    run()
    
    """
    def __init__(self):
        """
        Constructor for MCSimulation object.
        
        Parameters
        ----------
    
        """
        pass

    def run(self):
        """
        Run the simulation.
    
        Parameters
        ----------
        
        Returns
        -------
        
        MCResult object:
            results of simulation
        
        """
        pass

class MCResult:
    """
    Results from running Monte Carlo simulation.
    
    Attributes
    ----------
    Methods
    -------
    
    """
    def __init__(self):
        """
        Constructor for MCResult object.
        
        Parameters
        ----------
        
        """
        pass

class Trajectory:
    """
    Class that describes trajectories of photons packets in a scattering
    and/or absorbing medium.
    
    Attributes
    ----------
    position: ndarray (structcol.Quantity [length])
        array of position vectors in cartesian coordinates of n trajectories
    direction: ndarray (structcol.Quantity [dimensionless])
        array of direction of propagation vectors in cartesian coordinates
        of n trajectories after every scattering event
    polarization: ndarray (structcol.Quantity [dimensionless])
        array of direction of polarization vectors in cartesian coordinates
        or n trajectories after every scattering event
    weight: ndarray (structcol.Quantity [dimensionless])
        array of photon packet weights for absorption modeling of n
        trajectories
    nevents: int
        number of scattering events
    
    Methods
    -------
    absorb(mu_abs, step_size)
        calculate absorption at each scattering event with given absorption 
        coefficient and step size.
    scatter(sintheta, costheta, sinphi, cosphi)
        calculate directions of propagation after each scattering event with
        given randomly sampled scattering and azimuthal angles.
    move(mu_scat)
        calculate new positions of the trajectory with given scattering 
        coefficient, obtained from either Mie theory or the single scattering 
        model.
    plot_coord(ntraj, three_dim=False)
        plot positions of trajectories as a function of number scattering
        events.
    
    """

    def __init__(self, position, direction, weight, polarization = None):
        """
        Constructor for Trajectory object.
        
        Attributes
        ----------
        position : see Class attributes
            Dimensions of (3, nevents+1, number of trajectories)
        direction : see Class attributes
            Dimensions of (3, nevents, number of trajectories)
        weight : see Class attributes
            Dimensions of (nevents, number of trajectories)
        
        """

        self.position = position
        self.direction = direction
        self.weight = weight
        self.polarization = polarization

    @property
    def nevents(self):
        return self.weight.shape[0]

    def absorb(self, mu_abs, step_size):
        """
        Calculates absorption of photon packet due to traveling the sample 
        between scattering events. Absorption is modeled as a reduction of a 
        photon packet's weight using Beer-Lambert's law. 
        
        Parameters
        ----------
        mu_abs: ndarray (structcol.Quantity [1/length])
            Absorption coefficient of the sample as an effective medium.
        step_size: ndarray (structcol.Quantity [length])
            Step size of packet (sampled from scattering lengths).
            
        """
        # beer lambert
        weight = self.weight*np.exp(-(mu_abs * np.cumsum(step_size[:,:], 
                                                         axis=0)).to(''))
        self.weight = sc.Quantity(weight)
        
    def scatter(self, sintheta, costheta, sinphi, cosphi):
        """
        TODO integrate this with scatter() to avoid repeated code
        Calculates the directions of polarization vectors after scattering.
        
        At a scattering event, a photon packet adopts a new direction of
        propagation, which is randomly sampled from the phase function. The new
        direction of propagation also changes the polarization direction
        
        Parameters
        ----------
        sintheta, costheta, sinphi, cosphi : array_like
            Sines and cosines of scattering (theta) and azimuthal (phi) angles
            sampled from the phase function. Theta and phi are angles that are
            defined with respect to the previous corresponding direction of
            propagation. Thus, they are defined in a local spherical coordinate
            system. All have dimensions of (nevents, ntrajectories).
        
        """
        kn = self.direction.magnitude

        for n in np.arange(1,self.nevents):
            # update directions
            # Calculate the new x, y, z coordinates of the propagation direction
            # using the following equations, which can be derived by using matrix
            # operations to perform a rotation about the y-axis by angle theta
            # followed by a rotation about the z-axis by angle phi
            # see pg 105 in A.B. Stephenson lab notebook 1 for derivation and
            # notes
            kn[0,n,:] = ((kn[0,n-1,:]*costheta[n-1,:] + kn[2,n-1,:]*sintheta[n-1,:])*
                  cosphi[n-1,:]) - kn[1,n-1,:]*sinphi[n-1,:]
            kn[1,n,:] = ((kn[0,n-1,:]*costheta[n-1,:] + kn[2,n-1,:]*sintheta[n-1,:])*
                  sinphi[n-1,:]) + kn[1,n-1,:]*cosphi[n-1,:]
            kn[2,n,:] = -kn[0,n-1,:]*sintheta[n-1,:] + kn[2,n-1,:]*costheta[n-1,:]
        
    
    def polarize(self, theta, phi, sintheta, costheta, sinphi, cosphi,
                 n_particle, n_sample, radius, wavelen, volume_fraction):
        """
        Calculates local x and y polarization rotated in reference frame where 
        initial polarization is x-polarized
        
        Parameters
        ----------
        theta: 2d array
            theta angles
        phi: 2d array
            phi angles
        sintheta, costheta, sinphi, cosphi : array_like
            Sines and cosines of scattering (theta) and azimuthal (phi) angles
            sampled from the phase function. Theta and phi are angles that are
            defined with respect to the previous corresponding direction of
            propagation. Thus, they are defined in a local spherical coordinate
            system. All have dimensions of (nevents, ntrajectories).
        n_particle: float
            index of refraction of particle
        n_sample: float
            index of refraction of sample
        radius: float
            radius of particle
        wavelen: float
            wavelength
        volume_fraction: float
            volume fraction of particles
        
        Returns
        -------
        singamma: 2d array
            sin(gamma) where gamma is angle from x-axis
        cosgamma: 2d array
            cos(gamma) wjere gamma is angle from x-axis
        pol_x, pol_y: local x and y polarizations for all events and trajectories
        
        """
        m = index_ratio(n_particle, n_sample)
        x = size_parameter(wavelen, n_sample, radius)
        
        # calculate as_vec for all phis and thetas
        as_vec_x, as_vec_y = mie.vector_scattering_amplitude(m, x, theta, 
                                                coordinate_system = 'cartesian',
                                                phis = phi)    
        # normalize as_vecs
        local_pol_x = as_vec_x
        local_pol_y = as_vec_y
        local_pol_z = 0
        local_pol_x, local_pol_y, local_pol_z = normalize(local_pol_x, 
                                                          local_pol_y, 
                                                          local_pol_z)
        
        # set the local polarizations in the trajectories object
        pn = self.polarization.magnitude
        pn[0,1:,:] = local_pol_x
        pn[1,1:,:] = local_pol_y
            
        for n in np.arange(1,self.nevents):
            # update polarizations
            # Calculate the new x, y, z coordinates of the propagation direction
            # using the following equations, which can be derived by using matrix
            # operations to perform a rotation about the y-axis by angle theta
            # followed by a rotation about the z-axis by angle phi
            px = ((pn[0,n:,:]*costheta[n-1,:] + pn[2,n:,:]*sintheta[n-1,:])*
                    cosphi[n-1,:]) - pn[1,n:,:]*sinphi[n-1,:]
            py = ((pn[0,n:,:]*costheta[n-1,:] + pn[2,n:,:]*sintheta[n-1,:])*
                  sinphi[n-1,:]) + pn[1,n:,:]*cosphi[n-1,:]
            pz = -pn[0,n:,:]*sintheta[n-1,:] + pn[2,n:,:]*costheta[n-1,:]    
            pn[:,n:,:] = px, py, pz

    def move(self, step):
        """
        Calculates positions of photon packets in all the trajectories.
        After each scattering event, the photon packet gets a new position
        based on the previous position, the step size, and the direction of
        propagation.
        
        Parameters
        ----------
        step : ndarray (structcol.Quantity [length])
            Step sizes between scattering events in each of the trajectories.
        
        """

        displacement = self.position
        displacement[:, 1:, :] = step * self.direction

        # The array of positions is a cumulative sum of all of the
        # displacements
        self.position[0] = np.cumsum(displacement[0,:,:], axis=0)
        self.position[1] = np.cumsum(displacement[1,:,:], axis=0)
        self.position[2] = np.cumsum(displacement[2,:,:], axis=0)


    def plot_coord(self, ntraj, three_dim=False):
        """
        Plots the cartesian coordinates of the trajectories as a function of
        the number of scattering events.
        
        Parameters
        ----------
        ntraj : int
            Number of trajectories.
        three_dim : bool
            If True, it plots the trajectories' coordinates in 3D.
        
        """

        colormap = plt.cm.gist_ncar
        colors = itertools.cycle([colormap(i) for i in
                                  np.linspace(0, 0.9, ntraj)])

        f, ax = plt.subplots(3, figsize=(8,17), sharex=True)

        ax[0].plot(np.arange(len(self.position[0,:,0])),
                   self.position[0,:,:], '-')
        ax[0].set_title('Positions during trajectories')
        ax[0].set_ylabel('x (' + str(self.position.units) + ')')

        ax[1].plot(np.arange(len(self.position[1,:,0])),
                   self.position[1,:,:], '-')
        ax[1].set_ylabel('y (' + str(self.position.units) + ')')

        ax[2].plot(np.arange(len(self.position[2,:,0])),
                   self.position[2,:,:], '-')
        ax[2].set_ylabel('z (' + str(self.position.units) + ')')
        ax[2].set_xlabel('scattering event')

        if three_dim == True:
            fig = plt.figure(figsize = (8,6))
            ax3D = fig.add_subplot(111, projection='3d')
            ax3D.set_xlabel('x (' + str(self.position.units) + ')')
            ax3D.set_ylabel('y (' + str(self.position.units) + ')')
            ax3D.set_zlabel('z (' + str(self.position.units) + ')')
            ax3D.set_title('Positions during trajectories')

            for n in np.arange(ntraj):
                ax3D.scatter(self.position[0,:,n], self.position[1,:,n],
                             self.position[2,:,n], color=next(colors))



def initialize(nevents, ntraj, n_medium, n_sample, boundary, seed=None,
               incidence_angle=0., plot_initial=False, 
               spot_size=sc.Quantity('1 um'), sample_diameter=None, 
               polarization=False, coarse_roughness=0.):
    """
    Sets the trajectories' initial conditions (position, direction, weight,
    and polarization if set to true).
    The initial positions are determined randomly in the x-y plane.


    If boundary is a sphere, the initial z-positions are confined to the 
    surface of a sphere. If boundary is a film, the initial z-positions are set
    to zero.
    
    If incidence angle is set to 0, the initial propagation direction
    is set to be 1 at z, meaning that the photon packets point straight down in z.
    The initial directions are corrected for refraction, for either type of
    boundary and for any incidence angle.

    **notes:
    - for sphere boundary, incidence angle currently must be 0
    
    Parameters
    ----------
    nevents: int
        Number of scattering events
    ntraj: int
        Number of trajectories
    n_medium: float (structcol.Quantity [dimensionless])
        Refractive index of the medium.
    n_sample: float (structcol.Quantity [dimensionless])
        Refractive index of the sample.
    boundary: string
        Geometrical boundary for Monte Carlo calculations. Current options are
        'film' or 'sphere'
    seed: int or None
        If seed is int, the simulation results will be reproducible. If seed is
        None, the simulation results are actually random.
    incidence_angle: float
        Maximum value for theta when it incides onto the sample.
        Should be between 0 and pi/2.
    plot_inital: boolean
        If plot_initial is set to True, function will create a 3d plot showing
        initial positions and directions of trajectories before entering the 
        sphere and directly after refraction correction upon entering the 
        sphere
    spot_size: float (structcol.Quantity [length])
        For film sample, side length of a square spot size. For sphere sample
        diameter of a circular spot size. 
    sample_diameter: None or float (None type or structcol.Quantity [length])
        diameter of the sample. Default is None. Should be None if sample
        geometry is a film. Should be float equal to the sphere diameter if 
        sample is a sphere
    polarization: bool
        If True, function returns a matrix of initial polarization vectors in
        the x direction
    coarse_roughness : float (can be structcol.Quantity [dimensionless])
        Coarse surface roughness should be included when the roughness is large
        on the scale of the wavelength of light. This means that light 
        encounters a locally smooth surface that has a slope relative to the 
        z=0 plane. Then the model corrects the Fresnel reflection and refraction 
        to account for the different angles of incidence due to the roughness. 
        The coarse_roughness parameter is the rms slope of the surface. If 
        included, it should be larger than 0. There is no upper bound, but when 
        the coarse roughness tends to infinity, the surface becomes too "spiky" 
        and light can no longer hit it, which reduces the reflectance down to 0. 
    
    Returns
    -------
    r0: 3D array-like (structcol.Quantity [length])
        Trajectory positions. Has shape of (3, number of events + 1, number 
        of trajectories). r0[0,0,:] contains random x-positions within a circle 
        on the x-y plane whose radius is the sphere radius. r0[1, 0, :] contains
        random y-positions within the same circle on the x-y plane. r0[2, 0, :]
        contains z-positions on the top hemisphere at the sphere boundary. The 
        rest of the elements are initialized to zero.
    k0: 3D array-like (structcol.Quantity [dimensionless])
        Initial direction of propagation. Has shape of (3, number of events,
        number of trajectories). k0[0,:,:] and k0[1,:,:] are initalized to zero,
        and k0[2,0,:] is initalized to 1.
    weight0: 3D array-like (structcol.Quantity [dimensionless])
        Initial weight. Has shape of (number of events, number of trajectories)
        - Note that the photon weight represents the fraction of 
        that particular photon that is propagated through the sample. It does 
        not represent the photon's weight relative to other photons. the weight0
        array is initialized to 1 because you start with the full weight of the 
        initial photons. If you wanted to make the relative weights of photons
        different, you would need to introduce a new variable (e.g relative 
        intensity) that me, NOT change the intialization of the weights array.
        - Also Note that the size of the weights array it nevents*ntraj, NOT
        nevents+1, ntraj. This may at first seem counterintuitive because
        physically, we can associate a weight to a photon at each position 
        (which would call for a dimension nevents+1), not at each event. 
        However, there is no need to keep track of the weight at the first 
        event; The weight, by definition, must initially be 1 for each photon. 
        Adding an additional row of ones to this array would be unecessary and
        would contribute to less readable code in the calculation of absorptance,
        reflectance, and transmittance. Therefore the weights array begins with 
        the weight of the photons after their first event.
    pol0: (optional) 3D array-like (structcol.Quantity[dimensionless])
        Initial polarization vector in global coordinates. Has shape of 
        (number of events, number of trajectories). Only returns initial 
        linearly, x-polarized light.
    kz0_rot : array_like (structcol.Quantity [dimensionless])
        Initial z-directions that are rotated to account for the fact that  
        coarse surface roughness changes the angle of incidence of light. Thus
        these are the incident z-directions relative to the local normal to the 
        surface. The array size is (1, ntraj). Only returned if coarse_roughness
        is set to > 0. 
    kz0_refl : array_like (structcol.Quantity [dimensionless])
        z-directions of the Fresnel reflected light after it hits the sample
        surface for the first time. These directions are in the global 
        coordinate system. The array size is (1, ntraj). Only returned if 
        coarse_roughness is set to > 0. 
    
    Reference
    ---------
    B. v. Ginneken, M. Stavridi, J. J. Koenderink, “Diffuse and specular 
    reflectance from rough surfaces”, Applied Optics, 37, 1 (1998) (has 
    definition of rsm slope of the surface).
    
    """
    if seed is not None:
        np.random.seed([seed])
        
    # get the spot size magnitude to multiply by initial x and y positions
    spot_size_magnitude = spot_size.to('um').magnitude
    
    # get the sample radius as a float 
    if isinstance(sample_diameter, sc.Quantity):
        sample_radius = sample_diameter.to('um').magnitude/2
    
    # Initial position. The position array has one more row than the direction
    # and weight arrays because it includes the starting positions on the x-y
    # plane
    r0 = np.zeros((3, nevents+1, ntraj))

    # Create an empty array of the initial direction cosines of the right size
    k0 = np.zeros((3, nevents, ntraj))
    
    # Initial weight
    weight0 = np.ones((nevents, ntraj))
    
    if boundary == 'film':
        
        # raise error if user inputs a value for sphere diameter
        if sample_diameter is not None:
            raise ValueError('for film geometry, sample_diameter must be set\
                             to None')
        # randomly choose x positions on interval [0,1]
        r0[0,0,:] = random((1,ntraj))*spot_size_magnitude
        
        # randomly choose y positions on interval [0,1]
        r0[1,0,:] = random((1,ntraj))*spot_size_magnitude

        # Random sampling of azimuthal angle phi from uniform distribution [0 -
        # 2pi] for the first scattering event
        rand_phi = random((1,ntraj))
        phi = 2*np.pi*rand_phi
        sinphi = np.sin(phi)
        cosphi = np.cos(phi)

        # Random sampling of scattering angle theta from uniform distribution [0 -
        # pi] for the first scattering event
        rand_theta = random((1,ntraj))
        theta = rand_theta * incidence_angle

    if boundary == 'sphere':
        
        # raise error if user forgets to input a value for the sphere diameter
        if sample_diameter is None:
            raise ValueError('for sphere geometry, sample_diameter must be \
                             a physical quantity, not None')
            
        # randomly choose r on interval [0,1] and multiply by spot size radius
        r = np.sqrt(random(ntraj))*spot_size_magnitude/2
        
        # randomly choose th on interval [0,2*pi]
        th = 2*np.pi*random(ntraj)
        
        # randomly choose x and y-positions within sphere radius
        r0[0,0,:] = r*np.cos(th) 
        r0[1,0,:] = r*np.sin(th)
        
        # calculate z-positions from x- and y-positions
        r0[2,0,:] = sample_radius-np.sqrt(sample_radius**2 - r0[0,0,:]**2 - r0[1,0,:]**2)
    
        # find the minus normal vectors of the sphere at the initial positions
        neg_normal = np.zeros((3, ntraj)) 
        r0_magnitude = np.sqrt(r0[0,0,:]**2 + r0[1,0,:]**2 + (r0[2,0,:]-sample_radius)**2)
        neg_normal[0,:] = -r0[0,0,:]/r0_magnitude
        neg_normal[1,:] = -r0[1,0,:]/r0_magnitude
        neg_normal[2,:] = -(r0[2,0,:]-sample_radius)/r0_magnitude
        
        # solve for theta and phi for these samples
        theta = np.arccos(neg_normal[2,:])
        cosphi = neg_normal[0,:]/np.sin(theta)
        sinphi = neg_normal[1,:]/np.sin(theta)


    # Refraction of incident light upon entering the sample
    # TODO: only real part of n_sample should be used                             
    # for the calculation of angles of integration? Or abs(n_sample)? 
    theta = refraction(theta, np.abs(n_medium), np.abs(n_sample))
    sintheta = np.sin(theta)
    costheta = np.cos(theta)

    # calculate new directions using refracted theta and initial phi
    k0[0,0,:] = sintheta * cosphi
    k0[1,0,:] = sintheta * sinphi
    k0[2,0,:] = costheta

    # plot the initial positions and directions of the trajectories
    if plot_initial == True and boundary == 'sphere':
        fig = plt.figure()
        ax = fig.add_subplot(111, projection='3d')
        ax.set_xlabel('x')
        ax.set_ylabel('y')
        ax.set_zlabel('z')
        ax.set_ylim([-sample_radius, sample_radius])
        ax.set_xlim([-sample_radius, sample_radius])
        ax.set_zlim([0, sample_radius])
        ax.set_title('Initial Positions')
        ax.view_init(-164,-155)
        X, Y, Z, U, V, W = [r0[0,0,:],r0[1,0,:],r0[2,0,:],k0[0,0,:], k0[1,0,:], k0[2,0,:]]
        ax.quiver(X, Y, Z, U, V, W, color = 'g')
        
        X, Y, Z, U, V, W = [r0[0,0,:],r0[1,0,:],r0[2,0,:],np.zeros(ntraj), np.zeros(ntraj), np.ones(ntraj)]
        ax.quiver(X, Y, Z, U, V, W)
        
        # draw wireframe hemisphere
        u, v = np.mgrid[0:2*np.pi:20j, np.pi/2:0:10j]
        x = sample_radius*np.cos(u)*np.sin(v)
        y = sample_radius*np.sin(u)*np.sin(v)
        z = sample_radius-sample_radius*np.cos(v)
        ax.plot_wireframe(x, y, z, color=[0.8,0.8,0.8])
    
    if polarization:
        # initial polarization, we always assume x-polarized because
        # python-mie assumes x-polarized when including polarization
        pol0 = np.zeros((3, nevents, ntraj), dtype = 'complex')
        pol0[0,:,:] = 1
        pol0[1,:,:] = 0
        pol0[2,:,:] = 0
        return r0, k0, weight0, pol0
    elif coarse_roughness!=0:
        k0, kz0_rot, kz0_refl = coarse_roughness_enter(k0, 
                                                 n_medium,
                                                 n_sample,
                                                 coarse_roughness,
                                                 boundary)
        return r0, k0, weight0, kz0_rot, kz0_refl
    else: 
        return r0, k0, weight0


def calc_scat(radius, n_particle, n_sample, volume_fraction, wavelen,
              radius2=None, concentration=None, pdi=None, polydisperse=False,
<<<<<<< HEAD
              mie_theory = False, polarization = False, min_angle = 0.01, 
              num_angles = 200, num_phis = 300, structure_type = 'glass',
              form_type = 'sphere', structure_s_data=None, structure_qd_data=None):
=======
              mie_theory = False, polarization = False, fine_roughness=0, 
              min_angle = 0.01, num_angles = 200, num_phis = 300):
>>>>>>> 16004391
    """
    Calculates the phase function and scattering coefficient from either the
    single scattering model or Mie theory. Calculates the absorption coefficient
    from Mie theory.
    
    Parameters
    ----------
    radius : float (structcol.Quantity [length])
        Radius of scatterer. 
    n_particle : float (structcol.Quantity [dimensionless] or 
        structcol.refractive_index object)
        Refractive index of the particle.
    n_sample : float (structcol.Quantity [dimensionless] or 
        structcol.refractive_index object)
        Refractive index of the sample. 
    volume_fraction : float (structcol.Quantity [dimensionless])
        Volume fraction of the sample. 
    wavelen : float (structcol.Quantity [length])
        Wavelength of light in vacuum.
    radius2 : float (structcol.Quantity [length])
        Mean radius of secondary scatterer. Specify only if the system is 
        binary, meaning that there are two mean particle radii (for example,
        one small and one large).
    concentration : 2-element array (structcol.Quantity [dimensionless])
        Concentration of each scatterer if the system is binary. For 
        polydisperse monospecies systems, specify the concentration as 
        [0., 1.]. The concentrations must add up to 1. 
    pdi : 2-element array (structcol.Quantity [dimensionless])
        Polydispersity index of each scatterer if the system is polydisperse. 
        For polydisperse monospecies systems, specify the pdi as a 2-element
        array with repeating values (for example, [0.01, 0.01]).
    polydisperse : bool
        If True, it uses the polydisperse form and structure factors. If set to
        True, radius2, concentration, and pdi must be specified. 
    mie_theory : bool
        If True, the phase function and scattering coefficient is calculated 
        from Mie theory. If False (default), they are calculated from the 
        single scattering model, which includes a correction for the structure
        factor
    polarization: bool
        If True, returns phase function as function of theta and phi, so
        it can be used in polarization calculations
    fine_roughness : float (structcol.Quantity [dimensionless])
        When the sample has surface roughness that is comparable to the 
        wavelength of light, then the first step is calculated with Mie theory
        because light "sees" the Mie scatterer first instead of the sample as a
        whole. After taking the first step, light is inside the sample and is
        scattered in in the usual way, with the phase function based on the 
        effective medium approximation. This parameter should be between 0 and 
        1 and corresponds to the fraction of the sample area that has fine 
        roughness. For ex, a value of 0.3 means that 30% of incident light will
        hit fine surface roughness (e.g. will "see" a Mie scatterer first). The 
        rest of the light will see a smooth surface, which could be flat or 
        have coarse roughness (long in the lengthscale of light).
    min_angle: float
        min_angle to prevent error because structure factor is zero at theta=0
    num_angles: int
        Sets the number of thetas at which phase function p will be calculated.
    num_phis: int
        Sets the number of phis at which phase function p will be calculated. 
        Only used if polarization is True. 
    
    Returns
    -------
    p : array_like (structcol.Quantity [dimensionless])
        Phase function from either Mie theory or single scattering model.
    mu_scat : float or 2-element array (structcol.Quantity [1/length])
        Scattering coefficient from either Mie theory or single scattering 
        model. When fine_roughness is larger than 0, mu_scat is a 2-element
        array, where the first element is the scattering coefficient from either
        Mie theory or single scattering model, and the second element is the 
        scattering coefficient from Mie theory. 
    mu_abs : float (structcol.Quantity [1/length])
        Absorption coefficient of the sample as an effective medium.
    
    Notes
    -----
    The phase function is given by:
        p = diff. scatt. cross section / cscat
    The single scattering model calculates the differential cross section and
    the total cross section. In a non-absorbing system, we can choose to 
    calculate these from Mie theory:
        diff. scat. cross section = S11 / k^2
        p = S11 / (k^2 * cscat)
        (Bohren and Huffmann, chapter 13.3)
    """

    # calculate parameters for scattering calculations
    k = 2 * np.pi * n_sample / wavelen     
    m = index_ratio(n_particle, n_sample)
    x = size_parameter(wavelen, n_sample, radius)

    # radius and radius2 should be in the same units (for polydisperse samples)    
    if radius2 is not None:
        radius2 = radius2.to(radius.units)
    if radius2 is None:
        radius2 = radius    
    
    # General number density formula for binary systems, converges to monospecies 
    # formula when the concentration of either particle goes to zero. When the
    # system is monospecies, define a concentration array to be able to use the
    # general formula.
    if concentration is None:
        concentration = sc.Quantity(np.array([1,0]), '')
    term1 = 1/(radius.max()**3 + radius2.max()**3 * concentration[1]/concentration[0])
    term2 = 1/(radius2.max()**3 + radius.max()**3 * concentration[0]/concentration[1])
    number_density = 3.0 * volume_fraction / (4.0 * np.pi) * (term1 + term2)
    
    # if the system is polydisperse, use the polydisperse form and structure 
    # factors
    if polydisperse == True:
        if radius2 is None or concentration is None or pdi is None:
            raise ValueError('must specify diameters, concentration, and pdi for polydisperperse systems')
        
        if len(np.atleast_1d(m)) > 1:
            raise ValueError('cannot handle polydispersity in core-shell particles')
        
        form_type = 'polydisperse'
        structure_type = 'polydisperse'
        
    # define the mean diameters in case the system is polydisperse    
    mean_diameters = sc.Quantity(np.array([2*radius.magnitude, 2*radius2.magnitude]),
                                 radius.units)
                         
    # calculate the absorption coefficient
    if np.abs(n_sample.imag.magnitude) > 0.0:
            
       # The absorption coefficient can be calculated from the imaginary 
        # component of the samples's refractive index
        mu_abs = 4*np.pi*n_sample.imag/wavelen

    else:
        # TODO check that cabs still valid for polarized light
        cross_sections = mie.calc_cross_sections(m, x, wavelen/n_sample)  
        cabs_part = cross_sections[2]                                               
        mu_abs = cabs_part * number_density
    
    # define angles at which phase function will be calculated, based on 
    # whether light is polarized or unpolarized
    
    # Scattering angles (typically from a small angle to pi). A non-zero small 
    # angle is needed because in the single scattering model, if the analytic 
    # formula is used, S(q=0) returns nan. To prevent any errors or warnings, 
    # set the minimum value of angles to be a small value, such as 0.01.        
    angles = sc.Quantity(np.linspace(min_angle, np.pi, num_angles), 'rad') 
    
    if polarization == True:
        coordinate_system = 'cartesian'
        phis = sc.Quantity(np.linspace(min_angle, 2*np.pi, num_phis), 'rad') 
        phis, thetas = np.meshgrid(phis, angles) # theta dimension must come first     
    else:
        thetas = angles
        coordinate_system = 'scattering plane'
        phis=None

  
    # calculate the phase function
    p, cscat_total = phase_function(m, x, thetas, volume_fraction, 
                                    k, number_density,
                                    wavelen=wavelen, 
                                    diameters=mean_diameters, 
                                    concentration=concentration, 
                                    pdi=pdi, n_sample=n_sample,
                                    form_type=form_type,
                                    structure_type=structure_type,
                                    mie_theory=mie_theory,
                                    coordinate_system=coordinate_system,
                                    phis = phis,
                                    structure_s_data=structure_s_data,
                                    structure_qd_data=structure_qd_data)

    mu_scat = number_density * cscat_total
    
    # Here, the resulting units of mu_scat and mu_abs are nm^2/um^3. Thus, we 
    # simplify the units to 1/um 
    mu_scat = mu_scat.to('1/um')
    mu_abs = mu_abs.to('1/um')
    
    # if there is fine surface roughness, also calculate and return the scatt 
    # coeff from Mie theory
    if fine_roughness > 0.:
        _, cscat_total_mie = phase_function(m, x, thetas, volume_fraction, 
                                            k, number_density, 
                                            wavelen=wavelen, 
                                            diameters=mean_diameters, 
                                            concentration=concentration, 
                                            pdi=pdi, n_sample=n_sample,
                                            form_type=form_type,
                                            structure_type=structure_type,
                                            mie_theory=True,
                                            coordinate_system=coordinate_system,
                                            phis=phis)
        mu_scat_mie = number_density * cscat_total_mie
        mu_scat_mie = mu_scat_mie.to('1/um')        
        mu_scat = sc.Quantity(np.array([mu_scat.magnitude, 
                                        mu_scat_mie.magnitude]), '1/um')

    return p, mu_scat, mu_abs
    

def phase_function(m, x, angles, volume_fraction, k, number_density,
                   wavelen=None, diameters=None, concentration=None, pdi=None, 
                   n_sample=None, form_type='sphere', structure_type='glass', 
                   mie_theory=False, coordinate_system = 'scattering plane', 
                   phis=None, structure_s_data=None, structure_qd_data=None):
    """
    Calculates the phase function (the phase function is the same for absorbing 
    and non-absorbing systems)
    
    Parameters:
    ----------
    m: float
        index ratio between the particle and sample
    x: float
        size parameter
    angles: array (sc.Quantity [rad])
        theta angles at which to calculate phase function
    volume_fraction: float (sc.Quantity [dimensionless])
    k: float (sc.Quantity [1/length])
        k vector. k = 2*pi*n_sample / wavelength
    number_density: float (sc.Quantity [1/length^3])
    wavelen: float (structcol.Quantity [length])
        Wavelength of light in vacuum.
    diameters: float (structcol.Quantity [length])
        Mean diameters of secondary scatterer. Specify only if the system is 
        binary, meaning that there are two mean particle radii (for example,
        one small and one large).
    concentration: 2-element array (structcol.Quantity [dimensionless])
        Concentration of each scatterer if the system is binary. For 
        polydisperse monospecies systems, specify the concentration as 
        [0., 1.]. The concentrations must add up to 1. 
    pdi: 2-element array (structcol.Quantity [dimensionless])
        Polydispersity index of each scatterer if the system is polydisperse. 
        For polydisperse monospecies systems, specify the pdi as a 2-element
        array with repeating values (for example, [0.01, 0.01]).
    n_sample : float (structcol.Quantity [dimensionless] or 
        structcol.refractive_index object)
        Refractive index of the sample. 
    form_type: str or None
        form factor desired for calculation. Can be 'sphere', 'polydisperse', 
        or None.
    structure_type: str or None
        structure factor desired for calculation. Can be 'glass', 'paracrystal', 
        'polydisperse', or None. 
    mie_theory: bool
        If TRUE, phase function is calculated according to Mie theory 
        (assuming no contribution from structure factor). If FALSE, phase
        function is calculated according to single scattering theory 
        (which uses Mie and structure factor contributions)
    coordinate_system: string
        default value 'scattering plane' means scattering calculations will be 
        carried out in the basis defined by basis vectors parallel and 
        perpendicular to scattering plane. Variable also accepts value 
        'cartesian' which scattering calculations will be carried out in the 
        basis defined by basis vectors x and y in the lab frame, with z 
        as the direction of propagation.
    phis: array (sc.Quantity [rad])
        phi angles at which to calculate phase function
        
    Returns:
    --------
    p: array
        phase function for unpolarized light    
    cscat_total: float
        total scattering cross section for unpolarized light
        
    """  
    ksquared = np.abs(k)**2  
    
    if form_type=='polydisperse':
        distance = diameters/2
    else:
        distance = diameters.max()/2 
  
    # If mie_theory = True, calculate the phase function for 1 particle 
    # using Mie theory (excluding the structure factor)
    if mie_theory == True:
        structure_type = None
        
    # Note: In previous version, we passed k=None to make sure we used the 
    # far-field solutions because the near-field diff cross section behaves
    # weirdly. Since the complex diff scat cross section function in pymie
    # only calculates near fields if the user sets near_fields=True, we don't
    # need to pass k=None. We can just pass k in any case. 
    diff_cscat_par, diff_cscat_perp = \
         model.differential_cross_section(m, x, angles, volume_fraction,
                                             structure_type=structure_type,
                                             form_type=form_type,
                                             diameters=diameters,
                                             concentration=concentration,
                                             pdi=pdi, wavelen=wavelen, 
                                             n_matrix=n_sample, k=k, 
                                             distance=distance,
                                             structure_s_data=structure_s_data,
                                             structure_qd_data=structure_qd_data)
         
    # If in cartesian coordinate system, integrate the differential cross
    # section using integration functions in mie.py that can handle cartesian
    # coordinates. Also includes absorption.
    # TODO make this work for polydisperse
    if coordinate_system=='cartesian':
        thetas_1d = angles[:,0] 
        phis_1d = phis[0,:]
        cscat_total = mie.integrate_intensity_complex_medium(diff_cscat_par,
                                                    diff_cscat_perp,
                                                    distance,
                                                    thetas_1d, k,
                                                    coordinate_system='cartesian',
                                                    phis=phis_1d)[0]
    
    # If absorption, integrate the differential cross section using integration
    # functions in mie.py that use absorption
    elif np.abs(k.imag.magnitude)> 0.:
        # TODO implement cartesian for polydisperse
        if form_type=='polydisperse' and len(concentration)>1:
            cscat_total1, cscat_total_par1, cscat_total_perp1, _, _ = \
                mie.integrate_intensity_complex_medium(diff_cscat_par, 
                                                       diff_cscat_perp, 
                                                       distance[0],angles,k)  
            cscat_total2, cscat_total_par2, cscat_total_perp2, _, _ = \
                mie.integrate_intensity_complex_medium(diff_cscat_par, 
                                                       diff_cscat_perp, 
                                                       distance[1],angles,k)
            cscat_total = cscat_total1 * concentration[0] + cscat_total2 * concentration[1]
        
        else: 
            cscat_total = mie.integrate_intensity_complex_medium(diff_cscat_par, 
                                            diff_cscat_perp, 
                                            distance,
                                            angles,k)[0]     
    
    # if there is no absorption in the system, Integrate with function in model
    else:
        cscat_total_par = model._integrate_cross_section(diff_cscat_par,
                                                      1.0/ksquared, angles)
        cscat_total_perp = model._integrate_cross_section(diff_cscat_perp,
                                                      1.0/ksquared, angles)
        cscat_total = (cscat_total_par + cscat_total_perp)/2.0
    
    # calculate the phase function
    p = (diff_cscat_par + diff_cscat_perp)/(np.sum(diff_cscat_par + diff_cscat_perp))

    return(p, cscat_total)


def sample_angles(nevents, ntraj, p, min_angle=0.01):
    """
    Samples scattering angles (theta) and azimuthal angles (phi) 
    
    if phase function p is 1d, phi is sampled from uniform distribution, and 
    theta from phase function distribution.
    
    if phase function p is 2d, both theta and phi are sampled from p. Note that
    theta must come first in the shape of the phase function
    
    Parameters
    ----------
    nevents : int
        Number of scattering events.
    ntraj : int
        Number of trajectories.
    p : array_like (structcol.Quantity [dimensionless])
        Phase function values returned from 'phase_function'.
    min_angle: float
        min_angle to prevent error because structure factor is zero at theta=0
    
    Returns
    -------
    sintheta, costheta, sinphi, cosphi, theta, phi : ndarray
        Sampled azimuthal and scattering angles, and their sines and cosines.
    
    """
    num_theta = len(p)
    
    # Scattering angles for the phase function calculation (typically from 0 to 
    # pi). A non-zero minimum angle is needed because in the single scattering 
    # model, if the analytic formula is used, S(q=0) returns nan.
    thetas = sc.Quantity(np.linspace(min_angle, np.pi, num_theta), 'rad') 
    
    if len(p.shape)==1:# if p depends on theta and phi
 
        # Random sampling of azimuthal angle phi from uniform distribution [0 -
        # 2pi]
        rand = np.random.random((nevents,ntraj))
        phi = 2*np.pi*rand
    
        # make sure probability is normalized
        prob = p * np.sin(thetas)*2*np.pi    # prob is integral of p in solid angle
        prob_norm = prob/sum(prob)           # normalize to make it add up to 1
        
        # Randomly sample scattering angle theta
        theta = np.array([np.random.choice(thetas, ntraj, p = prob_norm)
                          for i in range(nevents)])
        
    if len(p.shape)==2: # if p depends on theta and phi
        
        # get the number of phis from the shape of the phase function
        num_phi = p.shape[1]
            
        # sum for theta axis to get phi probabilities
        p_phi = np.sum(p, axis = 0)
            
        # define phi values from which to sample 
        phis = sc.Quantity(np.linspace(min_angle,2*np.pi, num_phi), 'rad') 
        
        # the direction for the first event is defined upon initialization
        # so we only need to sample nevents-1
        nevents = nevents-1 
    
        # sample indices for phi values
        phi_ind = np.array([np.random.choice(num_phi, ntraj, p = p_phi/np.sum(p_phi))
                                for i in range(nevents)])
            
        # sample thetas based on sampled phi values
        theta_ind = np.zeros((nevents,ntraj))
        theta = np.zeros((nevents,ntraj))
        phi = np.zeros((nevents,ntraj))
        for i in range(nevents):
            for j in range(ntraj):
                p_theta = p[:,phi_ind[i,j]]*np.sin(thetas)
                theta_ind[i,j] = np.random.choice(num_theta, p = p_theta/np.sum(p_theta))
                theta[i,j] = thetas[int(theta_ind[i,j])]
                phi[i,j] = phis[int(phi_ind[i,j])]
            
    sintheta = np.sin(theta)
    costheta = np.cos(theta)
    sinphi = np.sin(phi)
    cosphi = np.cos(phi)

    return sintheta, costheta, sinphi, cosphi, theta, phi


def sample_step(nevents, ntraj, mu_scat, fine_roughness=0.):
    """
    Samples step sizes from exponential distribution.
    
    Parameters
    ----------
    nevents : int
        Number of scattering events.
    ntraj : int
        Number of trajectories.
    mu_scat : float or 2-element array (structcol.Quantity [1/length])
        Scattering coefficient. When fine_roughness is larger than 0, mu_scat 
        is a 2-element array, where the first element is the scattering 
        coefficient from either Mie theory or single scattering model, and the 
        second element is the scattering coefficient from Mie theory.
    fine_roughness : float (structcol.Quantity [dimensionless])
        Fraction of the sample area that has fine roughness. Should be between 
        0 and 1. For ex, a value of 0.3 means that 30% of incident light will 
        hit fine surface roughness (e.g. will "see" a Mie scatterer first). The 
        rest of the light will see a smooth surface, which could be flat or 
        have coarse roughness (long in the lengthscale of light). 

    Returns
    -------
    step : ndarray
        Sampled step sizes for all trajectories and scattering events.
    
    """    
    if fine_roughness > 1. or fine_roughness < 0.:
        raise ValueError('fine roughness fraction must be between 0 and 1')
    
    # check whether mu_scat contains two values
    if len(np.array([mu_scat.magnitude]).flatten()) > 1:
        mu_scat, mu_scat_mie = mu_scat
    else:
        mu_scat_mie = None

    # Generate array of random numbers from 0 to 1
    rand = np.random.random((nevents,ntraj))

    # sample step sizes
    step = -np.log(1.0-rand) / mu_scat

    # If there is fine surface roughness, sample the first step from Mie theory
    # for the number of trajectories set by fine_roughness
    if mu_scat_mie is not None:
        ntraj_mie = int(round(ntraj * fine_roughness))
        rand_ntraj = np.random.random(ntraj_mie)
        step[0,0:ntraj_mie] = -np.log(1.0-rand_ntraj) / mu_scat_mie
    
    return step

def coarse_roughness_enter(k0, n_medium, n_sample,
                           coarse_roughness, boundary):
    '''
    Calcualtes new initial directions based on the coarse roughness of the sample
    
    Parameters
    ----------
    k0: 3D array-like (structcol.Quantity [dimensionless])
        Initial direction of propagation. Has shape of (3, number of events,
        number of trajectories). k0[0,:,:] and k0[1,:,:] are initalized to zero,
        and k0[2,0,:] is initalized to 1.
    n_medium: float (structcol.Quantity [dimensionless])
        Refractive index of the medium.
    n_sample: float (structcol.Quantity [dimensionless])
        Refractive index of the sample.
    coarse_roughness : float (can be structcol.Quantity [dimensionless])
        Coarse surface roughness should be included when the roughness is large
        on the scale of the wavelength of light. This means that light 
        encounters a locally smooth surface that has a slope relative to the 
        z=0 plane. Then the model corrects the Fresnel reflection and refraction 
        to account for the different angles of incidence due to the roughness. 
        The coarse_roughness parameter is the rms slope of the surface. If 
        included, it should be larger than 0. There is no upper bound, but when 
        the coarse roughness tends to infinity, the surface becomes too "spiky" 
        and light can no longer hit it, which reduces the reflectance down to 0. 
    boundary: string
        Geometrical boundary for Monte Carlo calculations. Current options are
        'film' or 'sphere.' Coarse roughness is currently only implemented for 
        a film.
    
    Returns
    -------
    k0_rough: 3D array-like (structcol.Quantity [dimensionless])
        Initial direction of propagation, corrected for coarse roughness.
    kz0_rot : array_like (structcol.Quantity [dimensionless])
        Initial z-directions that are rotated to account for the fact that  
        coarse surface roughness changes the angle of incidence of light. Thus
        these are the incident z-directions relative to the local normal to the 
        surface. The array size is (1, ntraj). Only returned if coarse_roughness
        is set to > 0. 
    kz0_refl : array_like (structcol.Quantity [dimensionless])
        z-directions of the Fresnel reflected light after it hits the sample
        surface for the first time. These directions are in the global 
        coordinate system. The array size is (1, ntraj). Only returned if 
        coarse_roughness is set to > 0. 
    
    '''
    if boundary=='sphere':
        raise ValueError('course roughness not yet implemented for sphere\
                         boundary')
    nevents = k0.shape[1]
    ntraj = k0.shape[2]
    
    # get the first event only
    kx0 = k0[0,0,:]
    ky0 = k0[1,0,:]
    kz0 = k0[2,0,:]
    
    # sample the surface roughness angles theta_a
    theta_a_full = np.linspace(0.,np.pi/2, 500)
    with np.errstate(divide='ignore',invalid='ignore'):
        prob_a = P_theta_a(theta_a_full,coarse_roughness)/sum(P_theta_a(theta_a_full,coarse_roughness))
    if np.isnan(prob_a).all(): 
        theta_a = np.zeros(ntraj)
    else: 
        theta_a = np.array([np.random.choice(theta_a_full, ntraj, p = prob_a) for i in range(1)]).flatten()
            
    # In case the surface is rough, then find new coordinates of initial 
    # directions after rotating the surface by an angle theta_a around y axis
    sintheta_a = np.sin(theta_a)
    costheta_a = np.cos(theta_a)
    
    kx0_rot = costheta_a * kx0 - sintheta_a * kz0
    ky0_rot = ky0
    kz0_rot = sintheta_a * kx0 + costheta_a * kz0

    # Find the new angles theta and phi between the incident trajectories and 
    # the normal to the new surface after the coordinate axis rotation
    theta_rot = np.arccos(kz0_rot / np.sqrt(kx0_rot**2 + ky0_rot**2 + kz0_rot**2))
    phi_rot = np.arccos(kx0_rot / np.sqrt(kx0_rot**2 + ky0_rot**2 + kz0_rot**2))

    # Refraction of incident light upon entering sample
    # TODO: only real part of n_sample should be used                             
    # for the calculation of angles of integration? Or abs(n_sample)? 
    theta_refr = refraction(theta_rot, n_medium, np.abs(n_sample))

    kx0_rot_refr = np.sin(theta_refr) * np.cos(phi_rot)
    ky0_rot_refr = np.sin(theta_refr) * np.sin(phi_rot)
    kz0_rot_refr = np.cos(theta_refr) 
    
    # Rotate the axes back so that the initial refracted directions are in 
    # old (global) coordinates by doing an axis rotation around y by 2pi-theta_a    
    kx0_refr = np.cos(2*np.pi-theta_a) * kx0_rot_refr - np.sin(2*np.pi-theta_a) * kz0_rot_refr
    ky0_refr = ky0_rot_refr
    kz0_refr = np.sin(2*np.pi-theta_a) * kx0_rot_refr + np.cos(2*np.pi-theta_a) * kz0_rot_refr    

    # Create an empty array of the initial direction cosines of the right size
    k0_rough = np.zeros((3, nevents, ntraj))
    
    # Fill up the first row (corresponding to the first scattering event) of the
    # direction cosines array with the randomly generated angles:
    k0_rough[0,0,:] = kx0_refr
    k0_rough[1,0,:] = ky0_refr
    k0_rough[2,0,:] = kz0_refr

    # Calculate Fresnel reflected directions, which are the same as the initial
    # directions in the local coordinate sytem but with a rotation of pi in phi_rot
#    kx0_rot_refl = -kx0_rot
#    ky0_rot_refl = -ky0_rot
#    kz0_rot_refl = kz0_rot

    # Calculate Fresnel reflected directions, which are the same as the initial
    # directions in the local coordinate sytem but flipping the z sign
    kx0_rot_refl = kx0_rot
    ky0_rot_refl = ky0_rot
    kz0_rot_refl = -kz0_rot

    # Rotate the axes back so that the reflected directions are in 
    # old (global) coordinates by doing an axis rotation around y by 2pi-theta_a    
    kx0_refl = np.cos(2*np.pi-theta_a) * kx0_rot_refl - np.sin(2*np.pi-theta_a) * kz0_rot_refl
    ky0_refl = ky0_rot_refl
    kz0_refl = np.sin(2*np.pi-theta_a) * kx0_rot_refl + np.cos(2*np.pi-theta_a) * kz0_rot_refl    
    
    return k0_rough, kz0_rot, kz0_refl


def P_theta_a(theta_a, r):
    """
    Calculates the probability of surface slope angles as a function of 
    surface roughness parameter r.
    
    Parameters
    ----------
    theta_a : array 
        Surface roughness angle between the slope of the surface and the 
        z=0 plane. 
    r : float (can be structcol.Quantity [dimensionless])
        Surface roughness parameter or rms slope of the surface
    
    Returns
    -------
    Probability of that the surface will have certain slope angles.
    
    Reference
    ---------
    B. v. Ginneken, M. Stavridi, J. J. Koenderink, “Diffuse and specular 
    reflectance from rough surfaces”, Applied Optics, 37, 1 (1998) (has 
    definition of rsm slope of the surface).
    
    """
    term1 = np.sin(theta_a) / r**2 / (np.cos(theta_a))**3
    term2 = np.exp(-(np.tan(theta_a))**2 / (2*r**2))

    return term1 * term2
#------------------------------------------------------------------------------
# Ginneken's surface roughness
def Lambda(r, theta_i):
    term1 = r / (np.sqrt(2*np.pi) / np.tan(np.abs(theta_i))) * np.exp(-(1/np.tan(theta_i))**2/(2*r**2))
    term2 = -1/2 * scipy.special.erfc(1/np.tan(np.abs(theta_i))/np.sqrt(2)/r)
    return term1 + term2    
    
def P_illvis(r, theta_i, theta_r, phi_r):
    theta_max = max(theta_i, theta_r)
    theta_min = min(theta_i, theta_r)
    alpha = 4.41*phi_r / (4.41*phi_r + 1)
    P = 1 / (1 + Lambda(r, theta_max) + alpha * Lambda(r, theta_min))
    return P
    
def specular(theta_i, theta_r, phi_r, E0, r):
    def theta_aspec(theta_i, theta_r, phi_r):
        term1 = np.cos(theta_i) + np.cos(theta_r)
        term2a = (np.cos(phi_r) * np.sin(theta_r) + np.sin(theta_i))**2
        term2b = (np.sin(phi_r))**2 * (np.sin(theta_r))**2
        term2c = (np.cos(theta_i) + np.cos(theta_r))**2
        term2 = (term2a + term2b + term2c)**(-1/2)
        return np.arccos(term1 * term2)
    
    def Cs(E0, r):
        U = scipy.special.hyperu(-1/2, 0, 1/(2*r**2))
        return E0 / (4 * np.sqrt(np.pi) * U)
    
    P = P_illvis(r, theta_i, theta_r, phi_r)

    term1 = Cs(E0,r) * P / np.cos(theta_r) / (np.cos(theta_aspec(theta_i, theta_r, phi_r)))**4
    term2 = np.exp(-(np.tan(theta_aspec(theta_i, theta_r, phi_r)))**2 / (2*r**2))
    
    return term1 * term2
        
        
def diffuse(theta_i, theta_r, phi_r, E0, r, rho):
    def Lrd_integral(theta_i, theta_r, theta_a, phi_r, E0, rho):
        if theta_a <= (np.pi/2 - theta_r) and theta_a <= (np.pi/2 - theta_i):
            a = -np.pi
            b = np.pi
        
        if theta_a <= (np.pi/2 - theta_r) and theta_a > (np.pi/2 - theta_i):
            theta_a2 = max(np.arctan(1/np.tan(theta_r)), np.arctan(-1/np.tan(theta_r)))
            a = phi_r - np.pi + np.arccos(np.around(1/np.tan(theta_r)/np.tan(theta_a2), decimals=6))
            b = phi_r + np.pi - np.arccos(np.around(1/np.tan(theta_r)/np.tan(theta_a2), decimals=6))
        
        if theta_a > (np.pi/2 - theta_r) and theta_a <= (np.pi/2 - theta_i):
            theta_a2 = max(np.arctan(1/np.tan(theta_i)), np.arctan(-1/np.tan(theta_i)))
            a = -np.pi + np.arccos(1/np.tan(theta_i)/np.tan(theta_a2))
            b = np.pi - np.arccos(1/np.tan(theta_i)/np.tan(theta_a2))
    
        if theta_a > (np.pi/2 - theta_r) and theta_a > (np.pi/2 - theta_i):
            theta_a2 = max(np.arctan(1/np.tan(theta_r)), np.arctan(1/np.tan(theta_i)), 
                      np.arctan(-1/np.tan(theta_r)), np.arctan(-1/np.tan(theta_i)))
            a = max(phi_r - np.pi + np.arccos(np.around(1/np.tan(theta_r)/np.tan(theta_a2), decimals=6)), 
                -np.pi + np.arccos(1/np.tan(theta_i)/np.tan(theta_a2)))
            b = min(phi_r + np.pi - np.arccos(np.around(1/np.tan(theta_r)/np.tan(theta_a2), decimals=6)),
                np.pi - np.arccos(1/np.tan(theta_i)/np.tan(theta_a2)))
    
        c1 = np.sin(theta_i) * (np.sin(theta_a))**2 * np.cos(phi_r) * np.sin(theta_r)
        c2 = np.sin(theta_i) * (np.sin(theta_a))**2 * np.sin(phi_r) * np.sin(theta_r)
        c3 = np.sin(theta_a) * np.cos(theta_a) * (np.sin(theta_i) * np.cos(theta_r) + 
                                              np.cos(theta_i) * np.cos(phi_r) * np.sin(theta_r))
        c4 = np.cos(theta_i) * np.cos(theta_a) * np.sin(phi_r) * np.sin(theta_r) * np.sin(theta_a)
        c5 = np.cos(theta_i) * np.cos(theta_r) * (np.cos(theta_a))**2
        
        cd = rho * E0 / (2*np.pi**2 * np.cos(theta_r) * np.cos(theta_a))

        term1 = (c1/2 + c5) * (b - a)
        term2 = c1/4 * (np.sin(2*b) - np.sin(2*a))
        term3 = c2/4 * (np.cos(2*a) - np.cos(2*b))
        term4 = c3 * (np.sin(b) - np.sin(a))
        term5 = c4 * (np.cos(a) - np.cos(b))
    
        return cd * (term1 + term2 + term3 + term4 + term5)

    def P_integrand(theta_a, r):
        term1 = np.sin(theta_a) / r**2 / (np.cos(theta_a))**3
        term2 = np.exp(-(np.tan(theta_a))**2 / (2*r**2))
    
        return term1 * term2


    P = P_illvis(r, theta_i, theta_r, phi_r)

    theta_a = np.linspace(0,np.pi/2, 200)
    
    lrd_integral = np.empty(len(theta_a))
    for t in np.arange(len(theta_a)):
        lrd_integral[t] = Lrd_integral(theta_i, theta_r, theta_a[t], phi_r, E0, rho)
        
    integrand = lrd_integral * P_integrand(theta_a, r)
    integral = np.trapz(integrand, x=theta_a)

    return P * integral
    
    
def surface_roughness(theta_i, theta_r, phi_r, E0, r, rho, n, C):
    def fresnel(n, theta_i):
        theta_t = np.arcsin(np.sin(theta_i)/n)
    
        term1 = (np.sin(theta_i - theta_t))**2 / (np.sin(theta_i + theta_t))**2 
        term2 = (np.tan(theta_i - theta_t))**2 / (np.tan(theta_i + theta_t))**2 
    
        return 1/2 * (term1 + term2)
    
    F = fresnel(n, theta_i)
    lrs = specular(theta_i, theta_r, phi_r, E0, r) * 450
    lrd = diffuse(theta_i, theta_r, phi_r, E0, r, rho) * 10
    
    lr = C*(F * lrs + (1-F) * lrd)   

    return lr<|MERGE_RESOLUTION|>--- conflicted
+++ resolved
@@ -624,14 +624,11 @@
 
 def calc_scat(radius, n_particle, n_sample, volume_fraction, wavelen,
               radius2=None, concentration=None, pdi=None, polydisperse=False,
-<<<<<<< HEAD
-              mie_theory = False, polarization = False, min_angle = 0.01, 
-              num_angles = 200, num_phis = 300, structure_type = 'glass',
-              form_type = 'sphere', structure_s_data=None, structure_qd_data=None):
-=======
               mie_theory = False, polarization = False, fine_roughness=0, 
-              min_angle = 0.01, num_angles = 200, num_phis = 300):
->>>>>>> 16004391
+              min_angle = 0.01, num_angles = 200, num_phis = 300,
+              structure_type = 'glass', form_type = 'sphere', 
+              structure_s_data=None, structure_qd_data=None,
+              ):
     """
     Calculates the phase function and scattering coefficient from either the
     single scattering model or Mie theory. Calculates the absorption coefficient
@@ -693,6 +690,18 @@
     num_phis: int
         Sets the number of phis at which phase function p will be calculated. 
         Only used if polarization is True. 
+    structure_type: string or None
+        structure factor desired for calculation. Can be 'glass', 'paracrystal', 
+        'polydisperse', 'data', or None. 
+    form_type: string or None
+        form factor desired for calculation. Can be 'sphere', 'polydisperse', 
+        or None.
+    structure_s_data: None or 1d array
+        if structure_type is 'data', the structure factor data must be provided
+        here in the form of a one dimensional array 
+    structure_qd_array: None of 1d array
+        if structure_type is 'data', the qd data must be provided here in the 
+        form of a one dimensional array 
     
     Returns
     -------
@@ -875,7 +884,7 @@
         or None.
     structure_type: str or None
         structure factor desired for calculation. Can be 'glass', 'paracrystal', 
-        'polydisperse', or None. 
+        'polydisperse', 'data', or None. 
     mie_theory: bool
         If TRUE, phase function is calculated according to Mie theory 
         (assuming no contribution from structure factor). If FALSE, phase
@@ -890,6 +899,15 @@
         as the direction of propagation.
     phis: array (sc.Quantity [rad])
         phi angles at which to calculate phase function
+        structure_type: string or None
+        structure factor desired for calculation. Can be 'glass', 'paracrystal', 
+        'polydisperse', 'data', or None. 
+    structure_s_data: None or 1d array
+        if structure_type is 'data', the structure factor data must be provided
+        here in the form of a one dimensional array 
+    structure_qd_array: None of 1d array
+        if structure_type is 'data', the qd data must be provided here in the 
+        form of a one dimensional array 
         
     Returns:
     --------
