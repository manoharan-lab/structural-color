--- conflicted
+++ resolved
@@ -53,13 +53,9 @@
                num_angles=200,
                small_angle=Quantity('1 deg'),
                structure_type='glass',
-<<<<<<< HEAD
                form_type='sphere',
                maxwell_garnett=False):
-=======
-               form_type = 'sphere', 
-               shell_radius = None):
->>>>>>> a2207d9a
+                   
     """
     Calculate fraction of light reflected from an amorphous colloidal
     suspension (a "photonic glass").
@@ -77,7 +73,6 @@
         usually air or vacuum
     wavelen: structcol.Quantity [length]
         wavelength of light in the medium (which is usually air or vacuum)
-<<<<<<< HEAD
     radius: array of structcol.Quantity [length]
         radii of particles or voids. In case of core-shell particles, define
         radii from the innermost to the outermost layer. 
@@ -97,15 +92,6 @@
         Polydispersity index of each scatterer if the system is polydisperse. 
         For polydisperse monospecies systems, specify the pdi as a 2-element
         array with repeating values (for example, [0.01, 0.01]).
-=======
-    radius: structcol.Quantity [length]
-        radius of particles or voids. If particles are core-shell, it's the 
-        radius of the cores. 
-    volume_fraction: structcol.Quantity [dimensionless]
-        volume fraction of particles or voids in matrix. If the particles are 
-        core-shell, it's the volume fraction of the entire core-shell particle
-        in the system. 
->>>>>>> a2207d9a
     thickness: structcol.Quantity [length] (optional)
         thickness of photonic glass.  If unspecified, assumed to be infinite
     theta_min: structcol.Quantity [dimensionless] (optional)
@@ -158,7 +144,6 @@
         to None in order to only visualize effect of form factor on reflectance 
         spectrum.
     form_type: string or None (optional)
-<<<<<<< HEAD
         String specifying form factor type. Currently, 'sphere' or 
         'polydisperse' are the options. Can also set to None in order to only 
         visualize the effect of structure factor on reflectance spectrum. 
@@ -168,14 +153,6 @@
         the particle and one for the matrix. If false, the model uses 
         Bruggeman's formula, which can be used for multilayer particles. 
         
-=======
-        String specifying form factor type. Currently, 'sphere' is only shape 
-        option. Can also set to None in order to only visualize the effect of 
-        structure factor on reflectance spectrum. 
-    shell_radius: structcol.Quantity [length] or None
-        radius of the core + shell, if the particles are core-shell. 
-    
->>>>>>> a2207d9a
     Returns
     -------
     float (5-tuple):
@@ -201,7 +178,7 @@
     Beetles” Physical Review E 90, no. 6 (2014): 62302.
     doi:10.1103/PhysRevE.90.062302
     """
-<<<<<<< HEAD
+
     # radius and radius2 should be in the same units (for polydisperse samples)
     if radius2 is not None:
         radius2 = radius2.to(radius.units)
@@ -249,29 +226,6 @@
   
     k = 2*np.pi*n_sample/wavelen  
 
-=======
-    # if particle does not have a shell (it's not a core-shell particle), set 
-    # the shell radius equal to the particle radius
-    if shell_radius == None:
-        shell_radius = radius
-    if shell_radius < radius:
-        raise ValueError('shell radius is smaller than particle core radius')
-    
-    # if particles are core-shells, calculate volume fractions of only cores 
-    # and of core-shells. If particles are not core-shells, 
-    # volume_fraction_shell = volume_fraction_core = volume fraction of particles
-    volume_fraction_shell = volume_fraction    
-    volume_fraction_core = volume_fraction * (radius / shell_radius)**3
-    
-    # use Maxwell-Garnett formula to calculate effective index of
-    # particle-matrix composite. Assume shell index is same as matrix index.
-    n_sample = ri.n_eff(n_particle, n_matrix, volume_fraction_core)
-    m = index_ratio(n_particle, n_sample)
-    k = 2*np.pi*n_sample/wavelen    
-    x_core = size_parameter(wavelen, n_sample, radius)
-    x_shell = size_parameter(wavelen, n_sample, shell_radius)
-    
->>>>>>> a2207d9a
     # calculate transmission and reflection coefficients at first interface
     # between medium and sample
     # (TODO: include correction for reflection off the back interface of the
@@ -316,7 +270,6 @@
                                   num_angles), 'rad')                          
     angles_tot = Quantity(np.linspace(0.0+small_angle, np.pi, num_angles), 'rad')
     azi_angle_range = Quantity(phi_max-phi_min,'rad')
-<<<<<<< HEAD
     azi_angle_range_tot = Quantity(2*np.pi,'rad')
     
     transmission = fresnel_transmission(n_sample, n_medium, np.pi-angles)
@@ -427,40 +380,6 @@
     cext_total = cscat_total.to('um**2') + cabs_total.to('um**2')
     
     # now eq. 6 for the total reflection
-=======
-    diff_cs = differential_cross_section(m, x_core, angles, volume_fraction_core, 
-                                         x_shell, volume_fraction_shell, 
-                                         structure_type, form_type)
-    transmission = fresnel_transmission(n_sample, n_medium, np.pi-angles)
-    sigma_detected_par = _integrate_cross_section(diff_cs[0],
-                                                  transmission[0]/k**2, angles, azi_angle_range)
-    sigma_detected_perp = _integrate_cross_section(diff_cs[1],
-                                                  transmission[1]/k**2, angles, azi_angle_range)
-    sigma_detected = (sigma_detected_par + sigma_detected_perp)/2.0
-
-    # now integrate from 0 to 180 degrees to get total cross-section.
-    angles = Quantity(np.linspace(0.0+small_angle, np.pi, num_angles), 'rad')
-    # Fresnel coefficients do not appear in this integral since we're using the
-    # total cross-section to account for the attenuation in intensity as light
-    # propagates through the sample
-    diff_cs = differential_cross_section(m, x_core, angles, volume_fraction_core, 
-                                         x_shell, volume_fraction_shell, 
-                                         structure_type, form_type)
-    sigma_total_par = _integrate_cross_section(diff_cs[0], 1.0/k**2, angles, azi_angle_range)
-    sigma_total_perp = _integrate_cross_section(diff_cs[1], 1.0/k**2, angles, azi_angle_range)
-    sigma_total = (sigma_total_par + sigma_total_perp)/2.0
-
-    # calculate asymmetry parameter using integral from 0 to 180 degrees
-    asymmetry_par = _integrate_cross_section(diff_cs[0], np.cos(angles)*1.0/k**2,
-                                             angles, azi_angle_range)
-    asymmetry_perp = _integrate_cross_section(diff_cs[1], np.cos(angles)*1.0/k**2,
-                                              angles, azi_angle_range)
-    # calculate for unpolarized light
-    asymmetry_parameter = (asymmetry_par + asymmetry_perp)/sigma_total/2.0
-
-    # now eq. 6 for the total reflection
-    rho = _number_density(volume_fraction_shell, shell_radius)
->>>>>>> a2207d9a
     if thickness is None:
         # assume semi-infinite sample
         factor = 1.0
@@ -488,7 +407,7 @@
     
 
 @ureg.check('[]', '[]', '[]', '[]')
-<<<<<<< HEAD
+
 def differential_cross_section(m, x, angles, volume_fraction,
                                structure_type = 'glass', form_type = 'sphere', 
                                diameters=None, concentration=None, pdi=None, 
@@ -498,13 +417,6 @@
                                incident_vector=None,
                                phis=None, 
                                structure_s_data=None, structure_qd_data=None):
-=======
-def differential_cross_section(m, x, angles, volume_fraction, 
-                               x_shell = None, 
-                               volume_fraction_shell = None, 
-                               structure_type = 'glass', 
-                               form_type = 'sphere'):
->>>>>>> a2207d9a
     """
     Calculate dimensionless differential scattering cross-section for a sphere,
     including contributions from the structure factor. Need to multiply by k**2
@@ -515,18 +427,11 @@
     m: float 
         complex particle relative refractive index, n_particle/n_sample
     x: float
-<<<<<<< HEAD
         size parameter 
-=======
-        size parameter. If particles are core-shell, it's the size parameter 
-        calculated using the radius of the cores. If particles are not 
-        core-shell, it's the size parameter using the radius of the particle. 
->>>>>>> a2207d9a
     angles: ndarray(structcol.Quantity [dimensionless])
         array of angles. Must be entered as a Quantity to allow specifying
         units (degrees or radians) explicitly
     volume_fraction: float
-<<<<<<< HEAD
         volume fraction of the particles. If core-shell, should be volume 
         fraction of the entire core-shell particle.
     structure_type: str or None
@@ -591,32 +496,12 @@
     structure_qd_array: None of 1d array
         if structure_type is 'data', the qd data must be provided here in the 
         form of a one dimensional array 
-=======
-        volume fraction. If particles are core-shell, it's the
-        volume fraction of only the cores in the system. If particles are not 
-        core-shell, it's the volume fraction of the particles in the system. 
-    x_shell: float or None
-        size parameter. If particles are core-shell, it's the size parameter
-        calculated using the radius of the entire core + shell particle. If 
-        particles are not core-shell, set to None. 
-    volume_fraction_shell: float
-        volume fraction. If particles are core-shell, it's the
-        volume fraction of the entire core + shell particle in the system. 
-        If particles are not core-shell, set to None. 
-    structure_type: str or None
-        type of structure to calculate the structure factor. Can be 'glass', 
-        'paracrystal', or None. 
-    form_type: str or None
-        type of particle geometry to calculate the form factor. Can be 'sphere'
-        or None.
->>>>>>> a2207d9a
     
     Returns
     -------
     float (2-tuple):
         parallel and perpendicular components of the differential scattering
         cross section.
-<<<<<<< HEAD
     """     
     
     if isinstance(k, Quantity):
@@ -650,24 +535,6 @@
                                                incident_vector=incident_vector,
                                                phis=phis)
         f_par = form_factor[0]  
-=======
-
-    """    
-    x_core = x
-    volume_fraction_core = volume_fraction
-    
-    # if x_shell and volume_fraction_shell are None, then the particles are not 
-    # core-shell
-    if x_shell == None: 
-        x_shell = x_core
-    if volume_fraction_shell == None:
-        volume_fraction_shell = volume_fraction_core
-
-    # calculate form factor    
-    if form_type == 'sphere':   
-        form_factor = mie.calc_ang_dist(m, x_core, angles)
-        f_par = form_factor[0]
->>>>>>> a2207d9a
         f_perp = form_factor[1]
         
     elif form_type is None:
@@ -675,17 +542,10 @@
         f_perp = 1
     else:
         raise ValueError('form factor type not recognized!')
-<<<<<<< HEAD
 
     # calculate structure factor
     qd = 4*np.array(np.abs(x)).max()*np.sin(angles/2)  #TODO: should it be x.real or x.abs?
 
-=======
-        
-    # calculate structure factor
-    qd = 4*x_shell*np.sin(angles/2)
-    
->>>>>>> a2207d9a
     if isinstance(structure_type, dict):
         if structure_type['name'] == 'paracrystal':
             s = structure.factor_para(qd, volume_fraction_shell, 
@@ -695,12 +555,8 @@
             
     elif isinstance(structure_type, str):
         if structure_type == 'glass':    
-<<<<<<< HEAD
             s = structure.factor_py(qd, volume_fraction)
 
-=======
-            s = structure.factor_py(qd, volume_fraction_shell)
->>>>>>> a2207d9a
         elif structure_type == 'paracrystal':
             s = structure.factor_para(qd, volume_fraction)
             
