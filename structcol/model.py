--- conflicted
+++ resolved
@@ -36,11 +36,8 @@
 import pymie as pm
 from pymie import mie, size_parameter, index_ratio
 from pymie import multilayer_sphere_lib as msl
-<<<<<<< HEAD
-=======
 import scipy
 from scipy.misc import factorial
->>>>>>> d14f73a5
 
 @ureg.check('[]', '[]', '[]', '[length]', '[length]', '[]')
 def reflection(n_particle, n_matrix, n_medium, wavelen, radius, volume_fraction,
@@ -82,8 +79,6 @@
         volume fraction of particles or voids in matrix. If it's a core-shell 
         particle, must be the volume fraction of the entire core-shell particle 
         in the matrix.
-<<<<<<< HEAD
-=======
     radius2 : float (structcol.Quantity [length])
         Mean radius of secondary scatterer. Specify only if the system is 
         binary, meaning that there are two mean particle radii (for example,
@@ -96,7 +91,6 @@
         Polydispersity index of each scatterer if the system is polydisperse. 
         For polydisperse monospecies systems, specify the pdi as a 2-element
         array with repeating values (for example, [0.01, 0.01]).
->>>>>>> d14f73a5
     thickness: structcol.Quantity [length] (optional)
         thickness of photonic glass.  If unspecified, assumed to be infinite
     theta_min: structcol.Quantity [dimensionless] (optional)
@@ -149,15 +143,9 @@
         to None in order to only visualize effect of form factor on reflectance 
         spectrum.
     form_type: string or None (optional)
-<<<<<<< HEAD
-        String specifying form factor type. Currently, 'sphere' is only shape 
-        option. Can also set to None in order to only visualize the effect of 
-        structure factor on reflectance spectrum. 
-=======
         String specifying form factor type. Currently, 'sphere' or 
         'polydisperse' are the options. Can also set to None in order to only 
         visualize the effect of structure factor on reflectance spectrum. 
->>>>>>> d14f73a5
     maxwell_garnett: boolean
         If true, the model uses Maxwell-Garnett's effective index for the 
         sample. In that case, the user must specify one refractive index for 
@@ -189,8 +177,6 @@
     Beetles” Physical Review E 90, no. 6 (2014): 62302.
     doi:10.1103/PhysRevE.90.062302
     """
-<<<<<<< HEAD
-=======
     # radius and radius2 should be in the same units (for polydisperse samples)
     if radius2 is not None:
         radius2 = radius2.to(radius.units)
@@ -227,7 +213,6 @@
         x = size_parameter(wavelen, n_sample, radius)
   
     k = 2*np.pi*n_sample/wavelen  
->>>>>>> d14f73a5
     
     # check that the number of indices and radii is the same
     if len(np.atleast_1d(n_particle)) != len(np.atleast_1d(radius)):
@@ -298,106 +283,6 @@
     # coefficient*sin(theta) over angles to get sigma_detected (eq 5)
     angles = Quantity(np.linspace(theta_min_refracted, theta_max_refracted, 
                                   num_angles), 'rad')                          
-<<<<<<< HEAD
-    azi_angle_range = Quantity(phi_max-phi_min,'rad')
-
-    transmission = fresnel_transmission(n_sample, n_medium, np.pi-angles)
-                             
-    # if n_sample is complex, then we must calculate the cross sections 
-    # with the exact Mie solutions that account for absorption
-    if np.abs(n_sample.imag.magnitude) > 0. and form_type == 'sphere':   
-        if thickness is None:
-            raise ValueError('Thickness must be specified when there is absorption')
-        
-        # calculate only the structure factor in the detected range of angles
-        struct_factor_det = differential_cross_section(m, x, angles, volume_fraction,
-                                                       form_type=None) 
-        # calculate the form factor from the exact Mie solutions                                              
-        form_factor_scat = mie.diff_scat_intensity_complex_medium(m, x, angles, 
-                                                                  k*thickness)
-        diff_cs_par = form_factor_scat[0] * struct_factor_det[0] 
-        diff_cs_perp = form_factor_scat[1] * struct_factor_det[1]     
-        # integrate the differential cross section over the reflection angles        
-        cscat = mie.integrate_intensity_complex_medium(diff_cs_par*transmission[0], 
-                                                       diff_cs_perp*transmission[1], 
-                                                       thickness, angles, k,
-                                                       phi_min=Quantity(phi_min, 'rad'), 
-                                                       phi_max=Quantity(phi_max, 'rad'))      
-        cscat_detected = cscat[0]
-        cscat_detected_par = cscat[1]
-        cscat_detected_perp = cscat[2]                                                            
-        
-        # calculate total scattering cross section
-        angles = Quantity(np.linspace(0.0+small_angle, np.pi, num_angles), 'rad')
-        struct_factor_tot = differential_cross_section(m, x, angles, volume_fraction,
-                                                       form_type=None) 
-        form_factor_tot = mie.diff_scat_intensity_complex_medium(m, x, angles, 
-                                                                 k*thickness)
-        diff_scat_tot_par = form_factor_tot[0] * struct_factor_tot[0]
-        diff_scat_tot_perp = form_factor_tot[1] * struct_factor_tot[1]
-        cscat_total = mie.integrate_intensity_complex_medium(diff_scat_tot_par, 
-                                                             diff_scat_tot_perp, 
-                                                             thickness, angles, k)[0]  
-        
-        # calculate total absorption cross section 
-        nstop = mie._nstop(np.array(x).max())
-        # if the index ratio m is an array with more than 1 element, it's a 
-        # multilayer particle
-        if len(np.atleast_1d(m)) > 1:
-            coeffs = msl.scatcoeffs_multi(m, x)
-            cabs_total = mie._cross_sections_complex_medium_sudiarta(coeffs[0], coeffs[1], x, radius)[1]
-            if cabs_total.magnitude < 0.0:
-                cabs_total = 0.0 * cabs_total.units
-        else:
-            coeffs = mie._scatcoeffs(m, x, nstop)   
-            internal_coeffs = mie._internal_coeffs(m, x, nstop)
-            x_scat = size_parameter(wavelen, n_particle, radius)
-            cabs_total = mie._cross_sections_complex_medium_fu(coeffs[0], coeffs[1], internal_coeffs[0], 
-                                                               internal_coeffs[1], radius, n_particle, 
-                                                               n_sample, x_scat, x, wavelen)[1]                                                      
-        cext_total = cscat_total + cabs_total
-        
-    else:    
-        diff_cs = differential_cross_section(m, x, angles, volume_fraction,
-                                             structure_type, form_type)                                   
-        cscat_detected_par = _integrate_cross_section(diff_cs[0],
-                                                  transmission[0]/np.abs(k)**2, 
-                                                  angles, azi_angle_range)
-        cscat_detected_perp = _integrate_cross_section(diff_cs[1],
-                                                   transmission[1]/np.abs(k)**2, 
-                                                   angles, azi_angle_range)
-        cscat_detected = (cscat_detected_par + cscat_detected_perp)/2.0
-    
-        # now integrate from 0 to 180 degrees to get total cross-section.
-        angles = Quantity(np.linspace(0.0+small_angle, np.pi, num_angles), 'rad')
-        azi_angle_range = Quantity(2*np.pi,'rad')        
-        # Fresnel coefficients do not appear in this integral since we're using 
-        # the total cross-section to account for the attenuation in intensity 
-        # as light propagates through the sample
-        diff_cs = differential_cross_section(m, x, angles, volume_fraction,
-                                             structure_type, form_type)
-        cscat_total_par = _integrate_cross_section(diff_cs[0], 1.0/np.abs(k)**2,  
-                                               angles, azi_angle_range)
-        cscat_total_perp = _integrate_cross_section(diff_cs[1], 1.0/np.abs(k)**2, 
-                                                angles, azi_angle_range)
-        cscat_total = (cscat_total_par + cscat_total_perp)/2.0
-        
-        cext_total = cscat_total               
-        
-    # to calculate asymmetry parameter, use the far-field Mie solutions because
-    # the phase function does not change whether there is absorption or not 
-    # calculate asymmetry parameter using integral from 0 to 180 degrees
-    angles = Quantity(np.linspace(0.0+small_angle, np.pi, num_angles), 'rad')
-    azi_angle_range = Quantity(2*np.pi,'rad')    
-    diff_cs = differential_cross_section(m, x, angles, volume_fraction,
-                                        structure_type, form_type)
-    asymmetry_par = _integrate_cross_section(diff_cs[0], np.cos(angles)*1.0/np.abs(k)**2,
-                                             angles, azi_angle_range)
-    asymmetry_perp = _integrate_cross_section(diff_cs[1], np.cos(angles)*1.0/np.abs(k)**2,
-                                              angles, azi_angle_range)
-    # calculate for unpolarized light
-    asymmetry_parameter = (asymmetry_par + asymmetry_perp)/cscat_total/2.0
-=======
     angles_tot = Quantity(np.linspace(0.0+small_angle, np.pi, num_angles), 'rad')
     azi_angle_range = Quantity(phi_max-phi_min,'rad')
     azi_angle_range_tot = Quantity(2*np.pi,'rad')
@@ -466,7 +351,6 @@
         cscat_total_perp = _integrate_cross_section(diff_cs_total[1], 1.0/np.abs(k)**2, 
                                                     angles_tot, azi_angle_range_tot)
         cscat_total = (cscat_total_par + cscat_total_perp)/2.0
->>>>>>> d14f73a5
 
         asymmetry_par = _integrate_cross_section(diff_cs_total[0], np.cos(angles_tot)*1.0/np.abs(k)**2,
                                                  angles_tot, azi_angle_range_tot)
@@ -477,15 +361,10 @@
     cext_total = cscat_total + cabs_total
     
     # now eq. 6 for the total reflection
-<<<<<<< HEAD
-    rho = _number_density(volume_fraction, radius.max())
-            
-=======
     rho1 = _number_density(volume_fraction, radius.max())
     rho2 = _number_density(volume_fraction, radius2.max())
     rho = (rho1 + rho2) / 2    # TODO: CHECK THAT THIS AVERAGE IS OKAY
     
->>>>>>> d14f73a5
     if thickness is None:
         # assume semi-infinite sample
         factor = 1.0
@@ -513,20 +392,13 @@
     return reflectance, reflected_par, reflected_perp, asymmetry_parameter, \
            transport_length
     
-<<<<<<< HEAD
-@ureg.check('[]', '[]', '[]', '[]')
-def differential_cross_section(m, x, angles, volume_fraction, 
-                               structure_type = 'glass', 
-                               form_type = 'sphere'):
-=======
-    
+
 @ureg.check('[]', '[]', '[]', '[]')
 def differential_cross_section(m, x, angles, volume_fraction,
                                structure_type = 'glass', form_type = 'sphere', 
                                diameters=None, concentration=None, pdi=None, 
                                wavelen=None, n_matrix=None, k=None, 
                                distance=None):
->>>>>>> d14f73a5
     """
     Calculate dimensionless differential scattering cross-section for a sphere,
     including contributions from the structure factor. Need to multiply by k**2
@@ -580,13 +452,6 @@
     float (2-tuple):
         parallel and perpendicular components of the differential scattering
         cross section.
-
-<<<<<<< HEAD
-    """    
-    # calculate form factor    
-    if form_type == 'sphere':   
-        form_factor = mie.calc_ang_dist(m, x, angles)
-=======
     """     
     # calculate form factor    
     if form_type == 'sphere': 
@@ -598,7 +463,7 @@
             
         else:
             form_factor = mie.calc_ang_dist(m, x, angles)
->>>>>>> d14f73a5
+
         f_par = form_factor[0]  
         f_perp = form_factor[1]
     
@@ -616,11 +481,7 @@
         f_perp = 1
     else:
         raise ValueError('form factor type not recognized!')
-<<<<<<< HEAD
-
-=======
-    
->>>>>>> d14f73a5
+
     # calculate structure factor
     qd = 4*np.array(np.abs(x)).max()*np.sin(angles/2)  #TODO: should it be x.real or x.abs?
 
@@ -634,10 +495,7 @@
     elif isinstance(structure_type, str):
         if structure_type == 'glass':    
             s = structure.factor_py(qd, volume_fraction)
-<<<<<<< HEAD
-=======
-            
->>>>>>> d14f73a5
+
         elif structure_type == 'paracrystal':
             s = structure.factor_para(qd)
         
