--- conflicted
+++ resolved
@@ -359,6 +359,7 @@
     # transmission coefficients for the two polarization channels before
     # integrating. However, we do average the total cross section to normalize
     # the reflection cross-sections (that is, we use sigma_total rather than
+    # sigma_total_par or sigma_total_perp).
     reflected_par = t_medium_sample[0] * cscat_detected_par/cext_total * \
                         factor + r_medium_sample[0]  
     reflected_perp = t_medium_sample[1] * cscat_detected_perp/cext_total * \
@@ -426,11 +427,8 @@
     k: float (sc.Quantity [1/length])
         k vector. k = 2*pi*n_sample / wavelength 
     distance: float (sc.Quantity [length])
-        distance at which we perform the integration of the differential 
-<<<<<<< HEAD
-        cross section to get the total cross section. If distance >> radius,
-        the integration will be done in the far-field, and if it's close to the
-        radius, it will be done in the near-field. 
+        distance at which we perform the integration of the differential cross 
+        section to get the total cross section.
     coordinate_system: string
         default value 'scattering plane' means scattering calculations will be 
         carried out in the basis defined by basis vectors parallel and 
@@ -459,9 +457,6 @@
         quantities when in the cartesian coordinate system.
     phis: None or ndarray
         azimuthal angles
-=======
-        cross section to get the total cross section.
->>>>>>> ccdd7dc3
     
     Returns
     -------
@@ -484,15 +479,12 @@
                                             k*distance,
                                             coordinate_system=coordinate_system,
                                             incident_vector=incident_vector,
-                                            phis=phis)
-            
+                                            phis=phis) 
         else:
             form_factor = mie.calc_ang_dist(m, x, angles)
 
         f_par = form_factor[0]  
-        f_perp = form_factor[1]
-        #print(np.sum(f_par))
-        
+        f_perp = form_factor[1]        
     
     elif form_type == 'polydisperse':
         if diameters is None or concentration is None or pdi is None or wavelen is None or n_matrix is None:
