# Copyright 2016, Vinothan N. Manoharan, Sofia Makgiriadou
#
# This file is part of the structural-color python package.
#
# This package is free software: you can redistribute it and/or modify it under
# the terms of the GNU General Public License as published by the Free Software
# Foundation, either version 3 of the License, or (at your option) any later
# version.
#
# This package is distributed in the hope that it will be useful, but WITHOUT
# ANY WARRANTY; without even the implied warranty of MERCHANTABILITY or FITNESS
# FOR A PARTICULAR PURPOSE. See the GNU General Public License for more
# details.
#
# You should have received a copy of the GNU General Public License along with
# this package. If not, see <http://www.gnu.org/licenses/>.
"""
Calculates optical properties of an amorphous colloidal suspension ("a photonic
glass") using a calculated structure factor, form factor, and Fresnel
coefficients, based on the single-scattering model in reference [1]_

References
----------
[1] Magkiriadou, S., Park, J.-G., Kim, Y.-S., and Manoharan, V. N. “Absence of
Red Structural Color in Photonic Glasses, Bird Feathers, and Certain Beetles”
Physical Review E 90, no. 6 (2014): 62302. doi:10.1103/PhysRevE.90.062302

.. moduleauthor :: Vinothan N. Manoharan <vnm@seas.harvard.edu>
.. moduleauthor :: Sofia Magkiriadou <sofia@physics.harvard.edu>
"""

import numpy as np
from . import refractive_index as ri
from . import ureg, Quantity
from . import structure
import pymie as pm
from pymie import mie, size_parameter, index_ratio
from pymie import multilayer_sphere_lib as msl
import scipy
from scipy.misc import factorial

@ureg.check('[]', '[]', '[]', '[length]', '[length]', '[]')
def reflection(n_particle, n_matrix, n_medium, wavelen, radius, volume_fraction,
               radius2=None, 
               concentration=None,
               pdi=None,
               thickness=None,
               theta_min=Quantity('90 deg'),
               theta_max=Quantity('180 deg'),
               phi_min=Quantity('0 deg'),
               phi_max=Quantity('360 deg'),
               incident_angle=Quantity('0 deg'),
               num_angles=200,
               small_angle=Quantity('1 deg'),
               structure_type='glass',
               form_type='sphere',
               maxwell_garnett=False):
    """
    Calculate fraction of light reflected from an amorphous colloidal
    suspension (a "photonic glass").

    Parameters
    ----------
    n_particle: array of structcol.Quantity [dimensionless]
        refractive index of particles or voids at wavelength=wavelen. In case 
        of core-shell particles, define indices from the innermost to the 
        outermost layer. 
    n_matrix: structcol.Quantity [dimensionless]
        refractive index of the matrix surrounding the particles (at wavelen)
    n_medium: structcol.Quantity [dimensionless]
        refractive index of the medium surrounding the sample.  This is
        usually air or vacuum
    wavelen: structcol.Quantity [length]
        wavelength of light in the medium (which is usually air or vacuum)
    radius: array of structcol.Quantity [length]
        radii of particles or voids. In case of core-shell particles, define
        radii from the innermost to the outermost layer. 
    volume_fraction: array of structcol.Quantity [dimensionless]
        volume fraction of particles or voids in matrix. If it's a core-shell 
        particle, must be the volume fraction of the entire core-shell particle 
        in the matrix.
    radius2 : float (structcol.Quantity [length])
        Mean radius of secondary scatterer. Specify only if the system is 
        binary, meaning that there are two mean particle radii (for example,
        one small and one large).
    concentration : 2-element array (structcol.Quantity [dimensionless])
        Concentration of each scatterer if the system is binary. For 
        polydisperse monospecies systems, specify the concentration as 
        [0., 1.]. The concentrations must add up to 1. 
    pdi : 2-element array (structcol.Quantity [dimensionless])
        Polydispersity index of each scatterer if the system is polydisperse. 
        For polydisperse monospecies systems, specify the pdi as a 2-element
        array with repeating values (for example, [0.01, 0.01]).
    thickness: structcol.Quantity [length] (optional)
        thickness of photonic glass.  If unspecified, assumed to be infinite
    theta_min: structcol.Quantity [dimensionless] (optional)
    theta_max: structcol.Quantity [dimensionless] (optional)
        along with theta_min, specifies the angular range over which to
        integrate the scattered signal. The angles are the scattering angles
        (polar angle, measured from the incident light direction) after the
        light exits into the medium. The function will correct for refraction
        at the interface to map this range of exit angles onto the range of
        scattering angles from the particles. If theta_min and theta_max are
        unspecified, the integral is carried out over the entire backscattering
        hemisphere (90 to 180 degrees). Usually one would set theta_min to
        correspond to the numerical aperture of the detector. Setting theta_max
        to a value less than 180 degrees corresponds to dark-field detection.
        Both theta_min and theta_max can carry explicit units of radians or
        degrees.
    phi_min: structcol.Quantity [dimensionless] (optional)
    phi_max: structcol.Quantity [dimensionless] (optional)
        along with phi_min, specifies the azimuthal angular range over which to
        integrate the scattered signal. The angles are the azimuthal angles
        (measured from the incident light direction) after the
        light exits into the medium. The function will correct for refraction
        at the interface to map this range of exit angles onto the range of
        scattering angles from the particles. If phi_min and phi_max are
        unspecified, the integral is carried out over the entire backscattering
        hemisphere (0 to 360 degrees). 
    incident_angle: structcol.Quantity [dimensionless] (optional)
        incident angle, measured from the normal (specify degrees or radians by
        using the appropriate units in Quantity())
    num_angles: integer
        number of angles to use in evaluation of the cross-section, which is
        done by numerical integration (fixed quadrature). The default value
        (200) seems to do OK for 280-nm-diameter spheres, but could use more
        testing.
    small_angle: structcol.Quantity [dimensionless] (optional)
        If the analytic formula is used, S(q=0) returns nan. This doesn't
        matter when calculating the scattering cross section because sin(0) =
        0, so the contribution of the differential scattering cross section at
        theta = 0 to the total cross section is zero. To prevent any errors or
        warnings, set small_angle equal to some minimum angle
        at which to calculate the structure factor (and, by extension, the
        total cross-section).  The default value is chosen to give good
        agreement with Mie theory for a single sphere, but it may not be
        reasonable for all calculations.
    structure_type: string, dictionary, or None (optional)
        Can be string specifying structure type. Current options are "glass",
        "paracrystal", or "polydisperse". Can also be dictionary specifying 
        structure type and parameters for structures that require them. Expects 
        keys of 'name': 'paracrystal', and 'sigma': int or float. Can also set 
        to None in order to only visualize effect of form factor on reflectance 
        spectrum.
    form_type: string or None (optional)
        String specifying form factor type. Currently, 'sphere' or 
        'polydisperse' are the options. Can also set to None in order to only 
        visualize the effect of structure factor on reflectance spectrum. 
    maxwell_garnett: boolean
        If true, the model uses Maxwell-Garnett's effective index for the 
        sample. In that case, the user must specify one refractive index for 
        the particle and one for the matrix. If false, the model uses 
        Bruggeman's formula, which can be used for multilayer particles. 
        
    Returns
    -------
    float (5-tuple):
        fraction of light reflected from sample for unpolarized light, parallel
        polarization, and perpendicular polarization;
        asymmetry parameter and transport length for unpolarized light

    Notes
    -----
    Uses eqs. 5 and 6 from [1]_. If the system has absorption (either in the 
    particle or the matrix), the model uses adapted versions of eqs. 5 and 6. 
    The function uses an effective refractive index of the sample (computed 
    with either the Bruggeman or the Maxwell-Garnett formulas) to calculate the 
    scattering from individual spheres within the matrix. It also uses the 
    effective refractive index to calculate the Fresnel coefficients at the 
    boundary between the medium (referred to as "air" in the reference) and 
    the sample.

    References
    ----------
    [1] Magkiriadou, S., Park, J.-G., Kim, Y.-S., and Manoharan, V. N. “Absence
    of Red Structural Color in Photonic Glasses, Bird Feathers, and Certain
    Beetles” Physical Review E 90, no. 6 (2014): 62302.
    doi:10.1103/PhysRevE.90.062302
    """
    # radius and radius2 should be in the same units (for polydisperse samples)
    if radius2 is not None:
        radius2 = radius2.to(radius.units)
    if radius2 is None:
        radius2 = radius
    
    # define the mean diameters in case the system is polydisperse
    mean_diameters = Quantity(np.array([2*radius.magnitude, 2*radius2.magnitude]),
                              radius.units)
    
    # check that the number of indices and radii is the same
    if len(np.atleast_1d(n_particle)) != len(np.atleast_1d(radius)):
       raise ValueError('Arrays of indices and radii must be the same length')
        
    # calculate array of volume fractions of each layer in the particle. If 
    # particle is not core-shell, volume fraction remains the same
    vf_array = np.empty(len(np.atleast_1d(radius)))
    r_array = np.array([0] + np.atleast_1d(radius).tolist()) 
    for r in np.arange(len(r_array)-1):
        vf_array[r] = (r_array[r+1]**3-r_array[r]**3) / (r_array[-1:]**3) * volume_fraction.magnitude
    if len(vf_array) == 1:
        vf_array = float(vf_array)

    # use Bruggeman formula to calculate effective index of
    # particle-matrix composite
    n_sample = ri.n_eff(n_particle, n_matrix, vf_array, 
                        maxwell_garnett=maxwell_garnett)
                   
    if len(np.atleast_1d(radius)) > 1:
        m = index_ratio(n_particle, n_sample).flatten()  
        x = size_parameter(wavelen, n_sample, radius).flatten()
    else:
        m = index_ratio(n_particle, n_sample)
        x = size_parameter(wavelen, n_sample, radius)
  
    k = 2*np.pi*n_sample/wavelen  

    # calculate transmission and reflection coefficients at first interface
    # between medium and sample
    # (TODO: include correction for reflection off the back interface of the
    # sample)
    t_medium_sample = fresnel_transmission(n_medium, n_sample, incident_angle)
    r_medium_sample = fresnel_reflection(n_medium, n_sample, incident_angle)
    
    theta_min = theta_min.to('rad').magnitude
    theta_max = theta_max.to('rad').magnitude
    phi_min = phi_min.to('rad').magnitude
    phi_max = phi_max.to('rad').magnitude
    small_angle = small_angle.to('rad').magnitude
    # calculate the min theta, taking into account refraction at the interface
    # between the medium and the sample. This is the scattering angle at which
    # light exits into the medium at (180-theta_min) degrees from the normal.
    # (Snell's law: n_medium sin(alpha_medium) = n_sample sin(alpha_sample)
    # where alpha = pi - theta)
    sin_alpha_sample_theta_min = np.sin(np.pi-theta_min) * n_medium/np.abs(n_sample)   # TODO: use n_sample.real or abs(n_sample)?
    sin_alpha_sample_theta_max = np.sin(np.pi-theta_max) * n_medium/np.abs(n_sample)

    if sin_alpha_sample_theta_min >= 1:
        # in this case, theta_min and the ratio of n_medium/n_sample are
        # sufficiently large so that all the scattering from 90-180 degrees
        # exits into the range of angles captured by the detector (assuming
        # that the theta_max is set to pi)
        theta_min_refracted = np.pi/2.0
    else:
        theta_min_refracted = np.pi - np.arcsin(sin_alpha_sample_theta_min)
    
    if sin_alpha_sample_theta_max >= 1:
        # in this case, theta_max and the ratio of n_medium/n_sample are such 
        # that all of the scattering from 90-180 degrees exits into angles
        # that are outside of the range of theta_min to theta_max. Thus, the
        # reflectance will be ~0 (only fresnel will contribute to reflectance)
        theta_max_refracted = np.pi/2.0
    else:
        theta_max_refracted = np.pi - np.arcsin(sin_alpha_sample_theta_max)

    # integrate form_factor*structure_factor*transmission
    # coefficient*sin(theta) over angles to get sigma_detected (eq 5)
    angles = Quantity(np.linspace(theta_min_refracted, theta_max_refracted, 
                                  num_angles), 'rad')                          
    angles_tot = Quantity(np.linspace(0.0+small_angle, np.pi, num_angles), 'rad')
    azi_angle_range = Quantity(phi_max-phi_min,'rad')
    azi_angle_range_tot = Quantity(2*np.pi,'rad')
    
    transmission = fresnel_transmission(n_sample, n_medium, np.pi-angles)
    
    # calculate the absorption cross section
    cabs_total = absorption_cross_section(form_type, m, mean_diameters, n_sample, 
                                          x, wavelen, n_particle,
                                          concentration=concentration, pdi=pdi)                                                                                                               
     
    # calculate the differential cross section in the detected range of angles  
    # and in the total angles 
    diff_cs_detected = differential_cross_section(m, x, angles, volume_fraction,
                                                  structure_type=structure_type, 
                                                  form_type=form_type, 
                                                  diameters=mean_diameters,
                                                  concentration=concentration,
                                                  pdi=pdi, wavelen=wavelen, 
                                                  n_matrix=n_sample, k=k, distance=thickness) 
    diff_cs_total = differential_cross_section(m, x, angles_tot, volume_fraction,
                                               structure_type=structure_type, 
                                               form_type=form_type,
                                               diameters=mean_diameters,
                                               concentration=concentration,
                                               pdi=pdi, wavelen=wavelen, 
                                               n_matrix=n_sample, k=k, distance=thickness) 
    
    # integrate the differential cross sections to get the total cross section    
    if np.abs(n_sample.imag.magnitude) > 0.: 
        # we calculate the detected and total cross sections using the exact
        # Mie solutions in the far-field because the phase function using the 
        # exact solutions in the far-field yields the same results as when 
        # using the far-field Mie solutions. To calculate the parameters in the
        # far field, we set the distance = thickness of the sample.
        cscat = mie.integrate_intensity_complex_medium(diff_cs_detected[0]*transmission[0], 
                                                       diff_cs_detected[1]*transmission[1], 
                                                       thickness, angles, k,
                                                       phi_min=Quantity(phi_min, 'rad'), 
                                                       phi_max=Quantity(phi_max, 'rad'))      
        cscat_detected = cscat[0]    
        cscat_detected_par = cscat[1]   
        cscat_detected_perp = cscat[2]                                                
    
        cscat_total = mie.integrate_intensity_complex_medium(diff_cs_total[0], 
                                                             diff_cs_total[1], 
                                                             thickness, angles_tot, k)[0]  
        factor = np.cos(angles_tot)
        asymmetry_unpolarized = mie.integrate_intensity_complex_medium(diff_cs_total[0]*factor, 
                                                           diff_cs_total[1]*factor, 
                                                           thickness, angles_tot, k)[0]  
        asymmetry_parameter = asymmetry_unpolarized/cscat_total
    
    # if there is no absorption in the system
    else:
        cscat_detected_par = _integrate_cross_section(diff_cs_detected[0],
                                                  transmission[0]/np.abs(k)**2, 
                                                  angles, azi_angle_range)
        cscat_detected_perp = _integrate_cross_section(diff_cs_detected[1],
                                                   transmission[1]/np.abs(k)**2, 
                                                   angles, azi_angle_range)
        cscat_detected = (cscat_detected_par + cscat_detected_perp)/2.0
        
        cscat_total_par = _integrate_cross_section(diff_cs_total[0], 1.0/np.abs(k)**2,  
                                                   angles_tot, azi_angle_range_tot)
        cscat_total_perp = _integrate_cross_section(diff_cs_total[1], 1.0/np.abs(k)**2, 
                                                    angles_tot, azi_angle_range_tot)
        cscat_total = (cscat_total_par + cscat_total_perp)/2.0

        asymmetry_par = _integrate_cross_section(diff_cs_total[0], np.cos(angles_tot)*1.0/np.abs(k)**2,
                                                 angles_tot, azi_angle_range_tot)
        asymmetry_perp = _integrate_cross_section(diff_cs_total[1], np.cos(angles_tot)*1.0/np.abs(k)**2,
                                                  angles_tot, azi_angle_range_tot)
        asymmetry_parameter = (asymmetry_par + asymmetry_perp)/cscat_total/2.0
    
    cext_total = cscat_total + cabs_total
    
    # now eq. 6 for the total reflection
    rho1 = _number_density(volume_fraction, radius.max())
    rho2 = _number_density(volume_fraction, radius2.max())
    rho = (rho1 + rho2) / 2    # TODO: CHECK THAT THIS AVERAGE IS OKAY
    
    if thickness is None:
        # assume semi-infinite sample
        factor = 1.0
    else:
        # use Beer-Lambert law to account for attenuation
        factor = (1.0 - np.exp(-rho*cext_total*thickness)) * cscat_total/cext_total               

    # one critical difference from Sofia's original code is that this code
    # calculates the reflected intensity in each polarization channel
    # separately, then averages them. The original code averaged the
    # transmission coefficients for the two polarization channels before
    # integrating. However, we do average the total cross section to normalize
    # the reflection cross-sections (that is, we use sigma_total rather than
    # sigma_total_par or sigma_total_perp).
    reflected_par = t_medium_sample[0] * cscat_detected_par/cext_total * \
                        factor + r_medium_sample[0]  
    reflected_perp = t_medium_sample[1] * cscat_detected_perp/cext_total * \
                         factor + r_medium_sample[1]             
    reflectance = (reflected_par + reflected_perp)/2
    
    # and the transport length for unpolarized light
    # (see eq. 5 of Kaplan, Dinsmore, Yodh, Pine, PRE 50(6): 4827, 1994)
    transport_length = 1/(1.0-asymmetry_parameter)/rho/cscat_total  # TODO is this cscat or cext_tot?

    return reflectance, reflected_par, reflected_perp, asymmetry_parameter, \
           transport_length
    

@ureg.check('[]', '[]', '[]', '[]')
<<<<<<< HEAD
def differential_cross_section(m, x, angles, volume_fraction,
                               structure_type = 'glass', form_type = 'sphere', 
                               diameters=None, concentration=None, pdi=None, 
                               wavelen=None, n_matrix=None, k=None, 
                               distance=None):
=======
def differential_cross_section(m, x, angles, volume_fraction, 
                               structure_type = 'glass', 
                               form_type = 'sphere',
                               coordinate_system = 'scattering plane',
                               phis = None, kd=1):
>>>>>>> f398e596
    """
    Calculate dimensionless differential scattering cross-section for a sphere,
    including contributions from the structure factor. Need to multiply by k**2
    to get the dimensional differential cross section.
    
    Parameters
    ----------
    m: float 
        complex particle relative refractive index, n_particle/n_sample
    x: float
        size parameter 
    angles: ndarray(structcol.Quantity [dimensionless])
        array of angles. Must be entered as a Quantity to allow specifying
        units (degrees or radians) explicitly
    volume_fraction: float
        volume fraction of the particles. If core-shell, should be volume 
        fraction of the entire core-shell particle.
    structure_type: str or None
        type of structure to calculate the structure factor. Can be 'glass', 
        'paracrystal', 'polydisperse', or None. 
    form_type: str or None
        type of particle geometry to calculate the form factor. Can be 'sphere'
        or None.
<<<<<<< HEAD
    diameters: ndarray(structcol.Quantity [length])
        Only for polydisperse systems. Mean diameters of each species of 
        particles (can be one for a monospecies or two for bispecies). 
    concentration : 2-element array (structcol.Quantity [dimensionless])
        'Number' concentration of each scatterer if the system is binary. For 
        ex, a system composed of 90 A particles and 10 B particles would have 
        c = [0.9, 0.1]. For polydisperse monospecies systems, specify the 
        concentration as [1.0, 0.0]. 
    pdi : 2-element array (structcol.Quantity [dimensionless])
        Polydispersity index of each scatterer if the system is polydisperse. 
        For polydisperse monospecies systems, specify the pdi as a 2-element
        array with repeating values (for example, [0.01, 0.01]).
    wavelen : float (structcol.Quantity [length])    
        Wavelength of light in vacuum.
    n_matrix : float (structcol.Quantity [dimensionless])
        Refractive index of the matrix (will be the index of the sample when 
        running the model). 
    k: float (sc.Quantity [1/length])
        k vector. k = 2*pi*n_sample / wavelength 
    distance: float (sc.Quantity [length])
        distance at which we perform the integration of the differential 
        cross section to get the total cross section. If distance >> radius,
        the integration will be done in the far-field, and if it's close to the
        radius, it will be done in the near-field. 
=======
    coordinate_system: string
        default value 'scattering plane' means scattering calculations will be 
        carried out in the basis defined by basis vectors parallel and 
        perpendicular to scattering plane. Variable also accepts value 
        'cartesian' which scattering calculations will be carried out in the 
        basis defined by basis vectors x and y in the lab frame, with z 
        as the direction of propagation.
    phis: None or ndarray
        azimuthal angles
    kd: k * distance, where k = 2*np.pi*n_matrix/wavelen, and distance is the
        distance away from the center of the particle. The far-field solution
        is obtained when distance >> radius. (Quantity, dimensionless)
>>>>>>> f398e596
    
    Returns
    -------
    float (2-tuple):
        parallel and perpendicular components of the differential scattering
        cross section.
    """     
    # calculate form factor    
<<<<<<< HEAD
    if form_type == 'sphere': 
        if k is not None and np.abs(k.imag.magnitude) > 0.:
            if distance is None:
                raise ValueError('must specify distance for absorbing systems')
            form_factor = mie.diff_scat_intensity_complex_medium(m, x, angles, 
                                                                 k*distance)
            
        else:
            form_factor = mie.calc_ang_dist(m, x, angles)

        f_par = form_factor[0]  
        f_perp = form_factor[1]
    
    elif form_type == 'polydisperse':
        if diameters is None or concentration is None or pdi is None or wavelen is None or n_matrix is None:
            raise ValueError('must specify diameters, concentration, pdi, wavelength, and n_matrix for polydisperse systems')
        form_factor = polydisperse_form_factor(m, angles, diameters, 
                                               concentration, pdi, wavelen, 
                                               n_matrix, k=k, distance=distance)
        f_par = form_factor[0]  
        f_perp = form_factor[1]
        
=======
    if form_type == 'sphere':  
        if coordinate_system == 'scattering plane':
            f_par, f_perp = mie.calc_ang_dist(m, x, angles)
        if coordinate_system == 'cartesian':
            thetas = angles
            f_par, f_perp = mie.diff_scat_intensity_complex_medium(m, x, 
                                                thetas, kd, 
                                                coordinate_system='cartesian',
                                                phis=phis)
>>>>>>> f398e596
    elif form_type is None:
        f_par = 1
        f_perp = 1
    else:
        raise ValueError('form factor type not recognized!')

    # calculate structure factor
    qd = 4*np.array(np.abs(x)).max()*np.sin(angles/2)  #TODO: should it be x.real or x.abs?

    if isinstance(structure_type, dict):
        if structure_type['name'] == 'paracrystal':
            s = structure.factor_para(qd, volume_fraction, 
                                      sigma = structure_type['sigma'])
        else:
            raise ValueError('structure factor type not recognized!')
            
    elif isinstance(structure_type, str):
        if structure_type == 'glass':    
            s = structure.factor_py(qd, volume_fraction)

        elif structure_type == 'paracrystal':
            s = structure.factor_para(qd)
        
        elif structure_type == 'polydisperse':
            if diameters is None or concentration is None or pdi is None:
                raise ValueError('must specify diameters, concentration, and pdi for polydisperse systems')
            if len(np.atleast_1d(m)) > 1:
                raise ValueError('cannot handle polydispersity in core-shell particles')
             
            q = qd / diameters[0]  # I think it's okay to divide by the first 
                                   # radius because it cancels out the radius dependence from qd
            s = structure.factor_poly(q, volume_fraction, diameters, 
                                      concentration, pdi)
                                 
        else: 
            raise ValueError('structure factor type not recognized!')
            
    elif structure_type is None:
        s = 1
    else:
        raise ValueError('structure factor type not recognized!')

    scat_par = s * f_par
    scat_perp = s * f_perp

    return scat_par, scat_perp


def polydisperse_form_factor(m, angles, diameters, concentration, pdi, wavelen, 
                             n_matrix, k=None, distance=None):
    """   
    Calculate the form factor for polydisperse systems. 
    
    Parameters
    ----------
    m: float 
        complex particle relative refractive index, n_particle/n_sample
    angles: ndarray(structcol.Quantity [dimensionless])
        array of angles. Must be entered as a Quantity to allow specifying
        units (degrees or radians) explicitly
    diameters: ndarray(structcol.Quantity [length])
        Only for polydisperse systems. Mean diameters of each species of 
        particles (can be one for a monospecies or two for bispecies). 
    concentration : 2-element array (structcol.Quantity [dimensionless])
        'Number' concentration of each scatterer if the system is binary. For 
        ex, a system composed of 90 A particles and 10 B particles would have 
        c = [0.9, 0.1]. For polydisperse monospecies systems, specify the 
        concentration as [1.0, 0.0]. 
    pdi : 2-element array (structcol.Quantity [dimensionless])
        Polydispersity index of each scatterer if the system is polydisperse. 
        For polydisperse monospecies systems, specify the pdi as a 2-element
        array with repeating values (for example, [0.01, 0.01]).
    wavelen : float (structcol.Quantity [length])    
        Wavelength of light in vacuum.
    n_matrix : float (structcol.Quantity [dimensionless])
        Refractive index of the matrix (will be the index of the sample when 
        running the model). 
    k: float (sc.Quantity [1/length])
        k vector. k = 2*pi*n_sample / wavelength 
    distance: float (sc.Quantity [length])
        distance at which we perform the integration of the differential 
        cross section to get the total cross section. If distance >> radius,
        the integration will be done in the far-field, and if it's close to the
        radius, it will be done in the near-field.     
    
    Returns
    -------
    float (2-tuple):
        polydisperse form factor for parallel and perpendicular polarizations as a 
        function of scattering angle. 
    """
    
    if len(np.atleast_1d(m)) > 1:
        raise ValueError('cannot handle polydispersity in core-shell particles')
    
    # t is a measure of the width of the Schulz distribution, and
    # pdi is the polydispersity index
    t = np.abs(1/(pdi**2)) - 1
        
    # define the range of diameters of the size distribution
    three_std_dev = 3*diameters/np.sqrt(t+1)       
    min_diameter = diameters - three_std_dev
    min_diameter[min_diameter.magnitude < 0] = Quantity(0, diameters.units)
    max_diameter = diameters + three_std_dev
        
    F_par = np.empty([len(np.atleast_1d(diameters)), len(angles)])
    F_perp = np.empty([len(np.atleast_1d(diameters)), len(angles)])
    
    # for each mean diameter, calculate the Schulz distribution and 
    # the size parameter x_poly
    for d in np.arange(len(np.atleast_1d(diameters))):
        # the diameter range is the range between the min diameter and 
        # the max diameter of the Schulz distribution      
        diameter_range = np.linspace(np.atleast_1d(min_diameter)[d], np.atleast_1d(max_diameter)[d], 50)
        distr = size_distribution(diameter_range, np.atleast_1d(diameters)[d], np.atleast_1d(t)[d])
        distr_array = np.tile(distr, [len(angles),1])
        angles_array = np.tile(angles, [len(diameter_range),1])
        x_poly = size_parameter(wavelen, n_matrix, Quantity(diameter_range/2, diameters.units))
           
        form_factor_par = np.empty([len(angles), len(diameter_range)])
        form_factor_perp = np.empty([len(angles), len(diameter_range)])
        integrand_par = np.empty([len(angles), len(diameter_range)])
        integrand_perp = np.empty([len(angles), len(diameter_range)])
            
        # for each diameter in the distribution, calculate the detected 
        # and the total form factors for absorbing systems
        for s in np.arange(len(diameter_range)):
            # if the system has absorption, use the absorption formula from Mie            
            if np.abs(n_matrix.imag.magnitude) > 0. and k is not None and distance is not None:
                distance_array = np.resize(distance, len(np.atleast_1d(diameters)))
                form_factor = mie.diff_scat_intensity_complex_medium(m, x_poly[s], 
                                                                     Quantity(angles_array[s], angles.units),
                                                                     k*Quantity(distance_array[d], distance.units))          
            
            else:
                form_factor = mie.calc_ang_dist(m, x_poly[s], Quantity(angles_array[s], angles.units))
            form_factor_par[:,s] = form_factor[0]
            form_factor_perp[:,s] = form_factor[1]
            
        # multiply the form factors by the Schulz distribution 
        integrand_par = form_factor_par * distr_array
        integrand_perp = form_factor_perp * distr_array
            
        # integrate and multiply by the concentration of the mean 
        # diameter to get the polydisperse form factor
        F_par[d,:] = np.trapz(integrand_par, x=diameter_range, axis=1) * np.atleast_1d(concentration)[d]
        F_perp[d,:] = np.trapz(integrand_perp, x=diameter_range, axis=1) * np.atleast_1d(concentration)[d]
        
    # the final polydisperse form factor as a function of angle is 
    # calculated as the average of each mean diameter's form factor
    f_par = np.sum(F_par, axis=0)
    f_perp = np.sum(F_perp, axis=0)

    return(f_par, f_perp)


def absorption_cross_section(form_type, m, diameters, n_matrix, x, wavelen, n_particle, concentration=None, pdi=None):
    """   
    Calculate the absorption cross section. 
    
    Parameters
    ----------
    form_type: str or None
        type of particle geometry to calculate the form factor. Can be 'sphere'
        or None.
    m: float 
        complex particle relative refractive index, n_particle/n_sample
    diameters: ndarray(structcol.Quantity [length])
        Only for polydisperse systems. Mean diameters of each species of 
        particles (can be one for a monospecies or two for bispecies). 
    n_matrix : float (structcol.Quantity [dimensionless])
        Refractive index of the matrix (will be the index of the sample when 
        running the model). 
    x: float
        size parameter 
    wavelen : float (structcol.Quantity [length])    
        Wavelength of light in vacuum.
    n_particle: float (structcol.Quantity [dimensionless])
        Refractive index of the scatterer. 
    concentration : 2-element array (structcol.Quantity [dimensionless])
        'Number' concentration of each scatterer if the system is binary. For 
        ex, a system composed of 90 A particles and 10 B particles would have 
        c = [0.9, 0.1]. For polydisperse monospecies systems, specify the 
        concentration as [1.0, 0.0]. 
    pdi : 2-element array (structcol.Quantity [dimensionless])
        Polydispersity index of each scatterer if the system is polydisperse. 
        For polydisperse monospecies systems, specify the pdi as a 2-element
        array with repeating values (for example, [0.01, 0.01]).

    Returns
    -------
    float (2-tuple):
        absorption cross section.
    """
    
    if np.abs(n_matrix.imag.magnitude) == 0.:
        cabs_total = Quantity(0.0, 'um^2')
        
    if form_type == 'polydisperse': 
        if concentration is None or pdi is None:
            raise ValueError('must specify concentration and pdi for absorbing polydisperse systems')
        if len(np.atleast_1d(m)) > 1:
            raise ValueError('cannot handle polydispersity in core-shell particles')

        # t is a measure of the width of the Schulz distribution, and
        # pdi is the polydispersity index
        t = np.abs(1/(pdi**2)) - 1
        
        # define the range of diameters of the size distribution
        three_std_dev = 3*diameters/np.sqrt(t+1)       
        min_diameter = diameters - three_std_dev
        min_diameter[min_diameter.magnitude < 0] = Quantity(0, diameters.units)
        max_diameter = diameters + three_std_dev
        
        cabs_poly = np.empty(len(np.atleast_1d(diameters)))
    
        # for each mean diameter, calculate the Schulz distribution and 
        # the size parameter x_poly
        for d in np.arange(len(np.atleast_1d(diameters))):
            # the diameter range is the range between the min diameter and 
            # the max diameter of the Schulz distribution      
            diameter_range = np.linspace(np.atleast_1d(min_diameter)[d], np.atleast_1d(max_diameter)[d], 50)
            distr = size_distribution(diameter_range, np.atleast_1d(diameters)[d], np.atleast_1d(t)[d])
            x_poly = size_parameter(wavelen, n_matrix, Quantity(diameter_range/2, diameters.units))
                        
            # for polydisperse mu_abs calculation                
            x_scat = size_parameter(wavelen, n_particle, diameters[d]/2)
        
            cabs_magn = np.empty(len(diameter_range))
                
            # for each diameter in the distribution, calculate the detected 
            # and the total form factors for absorbing systems
            for s in np.arange(len(diameter_range)):
                # if the system has absorption, use the absorption formula from Mie            
                # for polydisperse mu_abs calculation
                nstop = mie._nstop(np.array(x_poly[s]).max())
                coeffs = mie._scatcoeffs(m, x_poly[s], nstop)
                internal_coeffs = mie._internal_coeffs(m, x_poly[s], nstop)
                    
                cabs = mie._cross_sections_complex_medium_fu(coeffs[0], coeffs[1], 
                                                             internal_coeffs[0], 
                                                             internal_coeffs[1], 
                                                             Quantity(diameter_range[s], diameters.units), 
                                                             n_particle, 
                                                             n_matrix, x_scat, 
                                                             x_poly[s], wavelen)[1]
                cabs_magn[s] = cabs.magnitude
            # integrate and multiply the mu_abs by the concentrations to get the polydisperse mu_abs
            cabs_poly[d] = np.trapz(cabs_magn*distr, x=diameter_range) * np.atleast_1d(concentration)[d]            
        cabs_total = Quantity(np.sum(cabs_poly), cabs.units)
    
    if form_type == None:    
        cabs_total = Quantity(0.0, 'um^2')
    
    if form_type == 'sphere':   
        radius = diameters[0]/2
        # calculate total absorption cross section 
        nstop = mie._nstop(np.array(x).max())
        # if the index ratio m is an array with more than 1 element, it's a 
        # multilayer particle
        if len(np.atleast_1d(m)) > 1:
            coeffs = msl.scatcoeffs_multi(m, x)
            cabs_total = mie._cross_sections_complex_medium_sudiarta(coeffs[0], 
                                                                     coeffs[1], 
                                                                     x, radius)[1]
            if cabs_total.magnitude < 0.0:
                cabs_total = 0.0 * cabs_total.units 
        else:                                          
            coeffs = mie._scatcoeffs(m, x, nstop)   
            internal_coeffs = mie._internal_coeffs(m, x, nstop)
            x_scat = size_parameter(wavelen, n_particle, radius)
            
            cabs_total = mie._cross_sections_complex_medium_fu(coeffs[0], coeffs[1], 
                                                               internal_coeffs[0], 
                                                               internal_coeffs[1], 
                                                               radius, n_particle, 
                                                               n_matrix, x_scat, 
                                                               x, wavelen)[1] 
    return(cabs_total)
    

def size_distribution(diameter_range, mean, t):
    """
    Calculate the Schulz distribution for polydisperse systems. When the
    polydispersity is small, the Schulz distribution tends to a Gaussian. 
    
    Parameters
    ----------
    diameter_range: array 
        Range of diameters of the distribution.
    mean: 1-element array
        Mean diameter of the distribution. 
    t: 1-element array
        'Width' of the distribution. t = (1 - p**2) / p**2, where p is the 
        polydispersity index.
        
    Returns
    -------
    Schulz distribution.
    
    """
    if t <= 100:
        schulz = ((t+1)/mean)**(t+1) * diameter_range**t / factorial(t) * np.exp(-diameter_range/mean*(t+1))
        norm = np.trapz(schulz, x=diameter_range)
        distr = schulz / norm      
    else:
        std_dev = diameter_range / np.sqrt(t+1)
        distr = np.exp(-(diameter_range - mean)**2 / (2 * std_dev**2)) / np.sqrt(2*np.pi*std_dev**2)
    return(distr)
            
            
def _integrate_cross_section(cross_section, factor, angles, 
                             azi_angle_range = 2*np.pi):
    """
    Integrate differential cross-section (multiplied by factor) over angles
    using trapezoid rule
    """    
    # integrand
    integrand = cross_section * factor * np.sin(angles)
    
    # np.trapz does not preserve units, so need to state explicitly that we are
    # in the same units as the integrand
    integral = np.trapz(integrand, x=angles) * integrand.units
    
    # multiply by 2*pi to account for integral over phi
    sigma = azi_angle_range * integral
    #sigma = 2 * np.pi * integral

    return sigma


@ureg.check('[]', '[]', '[]')
def fresnel_reflection(n1, n2, incident_angle):
    """
    Calculates Fresnel coefficients for the reflected intensity of parallel
    (p) and perpendicular (s) polarized light incident on a boundary between
    two dielectric, nonmagnetic materials.

    Parameters
    ----------
    n1: structcol.Quantity [dimensionless]
        refractive index of the first medium along the direction of propagation
    n2: structcol.Quantity [dimensionless]
        refractive index of the second medium along the direction of propagation
    incident_angle: structcol.Quantity [dimensionless] or ndarray of such
        incident angle, measured from the normal (specify degrees or radians by
        using the appropriate units in Quantity())

    Returns
    -------
    (float, float) or ndarray(float, float):
        Parallel (p) and perpendicular (s) reflection coefficients for the
        intensity
    """
    theta = np.atleast_1d(incident_angle.to('rad').magnitude)
    if np.any(theta > np.pi/2.0):
        raise ValueError('Unphysical angle of incidence.  Angle must be \n'+
                         'less than or equal to 90 degrees with respect to' +
                         'the normal.')
    else:
        r_par = np.zeros(theta.size)
        r_perp = np.zeros(theta.size)
        ms = (n2/n1)

        if ms < 1:
            # handle case of total internal reflection; this code is written
            # using index arrays so that theta can be input as an array
            tir_vals = theta >= np.arcsin(ms)
            good_vals = ~tir_vals   # ~ means logical negation
            r_perp[tir_vals] = 1
            r_par[tir_vals] = 1
        else:
            good_vals = np.ones(theta.size, dtype=bool)

        # see, e.g., http://www.ece.rutgers.edu/~orfanidi/ewa/ch07.pdf
        # equations 7.4.2 for fresnel coefficients in terms of the incident
        # angle only
        # take the absolute value inside the square root because sometimes
        # this value is very close to 0 and negative due to numerical precision
        root = np.sqrt(np.abs(n2**2 - (n1 * np.sin(theta[good_vals]))**2))
        costheta = np.cos(theta[good_vals])
        r_par[good_vals] = (np.abs((n1*root - n2**2 * costheta)/ \
                                   (n1*root + n2**2 * costheta)))**2
        r_perp[good_vals] = (np.abs((n1*costheta - root) / \
                                    (n1*costheta + root)))**2
        
    return np.squeeze(r_par), np.squeeze(r_perp)

@ureg.check('[]', '[]', '[]')
def fresnel_transmission(index1, index2, incident_angle):
    """
    Calculates Fresnel coefficients for the transmitted intensity of parallel
    (p) and perpendicular (s) polarized light incident on a boundary between
    two dielectric, nonmagnetic materials.

    Parameters
    ----------
    n1: structcol.Quantity [dimensionless]
        refractive index of the first medium along the direction of propagation
    n2: structcol.Quantity [dimensionless]
        refractive index of the second medium along the direction of propagation
    incident_angle: structcol.Quantity [dimensionless] or ndarray of such
        incident angle, measured from the normal (specify degrees or radians by
        using the appropriate units in Quantity())

    Returns
    -------
    (float, float) or ndarray(float, float):
        Parallel (p) and perpendicular (s) transmission coefficients for the
        intensity
    """
    r_par, r_perp = fresnel_reflection(index1, index2, incident_angle)
    return 1.0-r_par, 1.0-r_perp

def _number_density(volume_fraction, radius):
    return 3.0 * volume_fraction / (4.0 * np.pi * radius**3)
<|MERGE_RESOLUTION|>--- conflicted
+++ resolved
@@ -266,7 +266,7 @@
     cabs_total = absorption_cross_section(form_type, m, mean_diameters, n_sample, 
                                           x, wavelen, n_particle,
                                           concentration=concentration, pdi=pdi)                                                                                                               
-     
+    
     # calculate the differential cross section in the detected range of angles  
     # and in the total angles 
     diff_cs_detected = differential_cross_section(m, x, angles, volume_fraction,
@@ -275,7 +275,8 @@
                                                   diameters=mean_diameters,
                                                   concentration=concentration,
                                                   pdi=pdi, wavelen=wavelen, 
-                                                  n_matrix=n_sample, k=k, distance=thickness) 
+                                                  n_matrix=n_sample, k=k, distance=thickness)
+
     diff_cs_total = differential_cross_section(m, x, angles_tot, volume_fraction,
                                                structure_type=structure_type, 
                                                form_type=form_type,
@@ -302,7 +303,8 @@
     
         cscat_total = mie.integrate_intensity_complex_medium(diff_cs_total[0], 
                                                              diff_cs_total[1], 
-                                                             thickness, angles_tot, k)[0]  
+                                                             thickness, angles_tot, k)[0] 
+
         factor = np.cos(angles_tot)
         asymmetry_unpolarized = mie.integrate_intensity_complex_medium(diff_cs_total[0]*factor, 
                                                            diff_cs_total[1]*factor, 
@@ -331,7 +333,7 @@
                                                   angles_tot, azi_angle_range_tot)
         asymmetry_parameter = (asymmetry_par + asymmetry_perp)/cscat_total/2.0
     
-    cext_total = cscat_total + cabs_total
+    cext_total = cscat_total.to('um**2') + cabs_total.to('um**2')
     
     # now eq. 6 for the total reflection
     rho1 = _number_density(volume_fraction, radius.max())
@@ -367,19 +369,14 @@
     
 
 @ureg.check('[]', '[]', '[]', '[]')
-<<<<<<< HEAD
 def differential_cross_section(m, x, angles, volume_fraction,
                                structure_type = 'glass', form_type = 'sphere', 
                                diameters=None, concentration=None, pdi=None, 
                                wavelen=None, n_matrix=None, k=None, 
-                               distance=None):
-=======
-def differential_cross_section(m, x, angles, volume_fraction, 
-                               structure_type = 'glass', 
-                               form_type = 'sphere',
-                               coordinate_system = 'scattering plane',
-                               phis = None, kd=1):
->>>>>>> f398e596
+                               distance=None, 
+                               coordinate_system='scattering plane',
+                               incident_vector=None,
+                               phis=None):
     """
     Calculate dimensionless differential scattering cross-section for a sphere,
     including contributions from the structure factor. Need to multiply by k**2
@@ -403,7 +400,6 @@
     form_type: str or None
         type of particle geometry to calculate the form factor. Can be 'sphere'
         or None.
-<<<<<<< HEAD
     diameters: ndarray(structcol.Quantity [length])
         Only for polydisperse systems. Mean diameters of each species of 
         particles (can be one for a monospecies or two for bispecies). 
@@ -428,7 +424,6 @@
         cross section to get the total cross section. If distance >> radius,
         the integration will be done in the far-field, and if it's close to the
         radius, it will be done in the near-field. 
-=======
     coordinate_system: string
         default value 'scattering plane' means scattering calculations will be 
         carried out in the basis defined by basis vectors parallel and 
@@ -436,12 +431,27 @@
         'cartesian' which scattering calculations will be carried out in the 
         basis defined by basis vectors x and y in the lab frame, with z 
         as the direction of propagation.
+    incident_vector: None or tuple
+        vector describing the incident electric field. It is multiplied by the 
+        amplitude scattering matrix to find the vector scattering amplitude. If
+        coordinate_system is 'scattering plane', then this vector should be in 
+        the 'scattering plane' basis, where the first element is the parallel 
+        component and the second element is the perpendicular component. If 
+        coordinate_system is 'cartesian', then this vector should be in the 
+        'cartesian' basis, where the first element is the x-component and the 
+        second element is the y-component. Note that the vector for unpolarized
+        light is the same in either basis, since either way it should be an 
+        equal mix between the two othogonal polarizations: (1,1). Note that if 
+        indicent_vector is None, the function assigns a value based on the 
+        coordinate system. For 'scattering plane', the assigned value is (1,1) 
+        because most scattering plane calculations we're interested in involve 
+        unpolarized light. For 'cartesian', the assigned value is (1,0) because
+        if we are going to the trouble to use the cartesian coordinate system, 
+        it is usually because we want to do calculations using polarization, 
+        and these calculations are much easier to convert to measured 
+        quantities when in the cartesian coordinate system.
     phis: None or ndarray
         azimuthal angles
-    kd: k * distance, where k = 2*np.pi*n_matrix/wavelen, and distance is the
-        distance away from the center of the particle. The far-field solution
-        is obtained when distance >> radius. (Quantity, dimensionless)
->>>>>>> f398e596
     
     Returns
     -------
@@ -449,41 +459,43 @@
         parallel and perpendicular components of the differential scattering
         cross section.
     """     
+    
+    if isinstance(k, Quantity):
+        k = k.to('1/um')
+    if isinstance(distance, Quantity):
+        distance = distance.to('um')
+    
     # calculate form factor    
-<<<<<<< HEAD
     if form_type == 'sphere': 
-        if k is not None and np.abs(k.imag.magnitude) > 0.:
+        if k is not None and (np.abs(k.imag.magnitude) > 0. or coordinate_system == 'cartesian'):
             if distance is None:
                 raise ValueError('must specify distance for absorbing systems')
             form_factor = mie.diff_scat_intensity_complex_medium(m, x, angles, 
-                                                                 k*distance)
+                                            k*distance,
+                                            coordinate_system=coordinate_system,
+                                            incident_vector=incident_vector,
+                                            phis=phis)
             
         else:
             form_factor = mie.calc_ang_dist(m, x, angles)
 
         f_par = form_factor[0]  
         f_perp = form_factor[1]
+        #print(np.sum(f_par))
+        
     
     elif form_type == 'polydisperse':
         if diameters is None or concentration is None or pdi is None or wavelen is None or n_matrix is None:
             raise ValueError('must specify diameters, concentration, pdi, wavelength, and n_matrix for polydisperse systems')
         form_factor = polydisperse_form_factor(m, angles, diameters, 
                                                concentration, pdi, wavelen, 
-                                               n_matrix, k=k, distance=distance)
+                                               n_matrix, k=k, distance=distance,
+                                               coordinate_system=coordinate_system,
+                                               incident_vector=incident_vector,
+                                               phis=phis)
         f_par = form_factor[0]  
         f_perp = form_factor[1]
         
-=======
-    if form_type == 'sphere':  
-        if coordinate_system == 'scattering plane':
-            f_par, f_perp = mie.calc_ang_dist(m, x, angles)
-        if coordinate_system == 'cartesian':
-            thetas = angles
-            f_par, f_perp = mie.diff_scat_intensity_complex_medium(m, x, 
-                                                thetas, kd, 
-                                                coordinate_system='cartesian',
-                                                phis=phis)
->>>>>>> f398e596
     elif form_type is None:
         f_par = 1
         f_perp = 1
@@ -533,7 +545,9 @@
 
 
 def polydisperse_form_factor(m, angles, diameters, concentration, pdi, wavelen, 
-                             n_matrix, k=None, distance=None):
+                             n_matrix, k=None, distance=None, 
+                             coordinate_system=None,
+                             incident_vector=None, phis=None):
     """   
     Calculate the form factor for polydisperse systems. 
     
@@ -612,11 +626,15 @@
         # and the total form factors for absorbing systems
         for s in np.arange(len(diameter_range)):
             # if the system has absorption, use the absorption formula from Mie            
-            if np.abs(n_matrix.imag.magnitude) > 0. and k is not None and distance is not None:
+            if ((np.abs(n_matrix.imag.magnitude) > 0. or coordinate_system == 'cartesian') 
+                 and (k is not None and distance is not None)):
                 distance_array = np.resize(distance, len(np.atleast_1d(diameters)))
                 form_factor = mie.diff_scat_intensity_complex_medium(m, x_poly[s], 
-                                                                     Quantity(angles_array[s], angles.units),
-                                                                     k*Quantity(distance_array[d], distance.units))          
+                                        Quantity(angles_array[s], angles.units),
+                                        k*Quantity(distance_array[d], distance.units),
+                                        coordinate_system=coordinate_system,
+                                        incident_vector=incident_vector,
+                                        phis=phis)          
             
             else:
                 form_factor = mie.calc_ang_dist(m, x_poly[s], Quantity(angles_array[s], angles.units))
@@ -726,13 +744,13 @@
                 cabs = mie._cross_sections_complex_medium_fu(coeffs[0], coeffs[1], 
                                                              internal_coeffs[0], 
                                                              internal_coeffs[1], 
-                                                             Quantity(diameter_range[s], diameters.units), 
+                                                             Quantity(diameter_range[s]/2, diameters.units), 
                                                              n_particle, 
                                                              n_matrix, x_scat, 
                                                              x_poly[s], wavelen)[1]
                 cabs_magn[s] = cabs.magnitude
             # integrate and multiply the mu_abs by the concentrations to get the polydisperse mu_abs
-            cabs_poly[d] = np.trapz(cabs_magn*distr, x=diameter_range) * np.atleast_1d(concentration)[d]            
+            cabs_poly[d] = np.trapz(cabs_magn*distr, x=diameter_range) * np.atleast_1d(concentration)[d]
         cabs_total = Quantity(np.sum(cabs_poly), cabs.units)
     
     if form_type == None:    
@@ -792,6 +810,8 @@
     else:
         std_dev = diameter_range / np.sqrt(t+1)
         distr = np.exp(-(diameter_range - mean)**2 / (2 * std_dev**2)) / np.sqrt(2*np.pi*std_dev**2)
+        norm = np.trapz(distr, x=diameter_range)
+        distr = distr/norm
     return(distr)
             
             
