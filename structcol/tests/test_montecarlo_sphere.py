# Copyright 2018, Vinothan N. Manoharan, Annie Stephenson, Victoria Hwang, 
# Solomon Barkley
#
# This file is part of the structural-color python package.
#
# This package is free software: you can redistribute it and/or modify it under
# the terms of the GNU General Public License as published by the Free Software
# Foundation, either version 3 of the License, or (at your option) any later
# version.
#
# This package is distributed in the hope that it will be useful, but WITHOUT
# ANY WARRANTY; without even the implied warranty of MERCHANTABILITY or FITNESS
# FOR A PARTICULAR PURPOSE. See the GNU General Public License for more
# details.
#
# You should have received a copy of the GNU General Public License along with
# this package. If not, see <http://www.gnu.org/licenses/>.
"""
Tests for the montecarlo model for sphere geometry (in structcol/montecarlo.py)
.. moduleauthor:: Annie Stephenson <stephenson@g.harvard.edu>
.. moduleauthor:: Victoria Hwang <vhwang@g.harvard.edu>
.. moduleathor:: Solomon Barkley <barkley@g.harvard.edu>
.. moduleauthor:: Vinothan N. Manoharan <vnm@seas.harvard.edu>
"""

import structcol as sc
from .. import montecarlo as mc
from .. import refractive_index as ri
from .main import Source, DetectorMultScat, Spheres, StructuredSphere 
import numpy as np
from numpy.testing import assert_almost_equal


def test_sampling():
    '''
    Check that the scattering parameter calculations and sampling functions run
    '''
    # set params
    nevents = 3
    ntraj = 4
    radius = sc.Quantity('150 nm')
    volume_fraction = 0.5
    n_particle = sc.Quantity(1.5, '')
    n_matrix = sc.Quantity(1.0, '')
    n_medium = sc.Quantity(1.0,'')  
    microsphere_radius = 5
    wavelen = sc.Quantity('400 nm')
    
    # calculate n_sample according to Bruggeman
    n_sample = ri.n_eff(n_particle, n_matrix, volume_fraction) 
    
    # Test that 'calc_scat' runs
    source = Source(wavelen, polarization=None, incidence_angle=0)
    species = Spheres(n_particle, radius, volume_fraction, pdi=0)
    system = StructuredSphere(species, n_matrix, n_medium, microsphere_radius, structure='glass')
    phase_function, scat_coeff, abs_coeff = mc.calc_scat(system, source, n_sample)
    
    # Test that 'sample_angles' runs
    mc.sample_angles(nevents, ntraj, phase_function)
    
    # Test that 'sample_step' runs
    mc.sample_step(nevents, ntraj, abs_coeff, scat_coeff)

def test_calc_refl_trans():
    '''
    Test that calc_refl_trans() gives the correct results
    '''
    # set parameters
    radius = sc.Quantity('150 nm')
    volume_fraction = 0.5
    n_particle = sc.Quantity(1.5, '')
    n_matrix = sc.Quantity(1.0, '')
    wavelen = sc.Quantity('400 nm')
    
    # set optical properties
    n_eff = 'bruggeman'
    form = 'sphere'
    
    small_n = sc.Quantity(1,'') # for testing fresnel
    large_n = sc.Quantity(2,'') # for testing fresnel
    microsphere_radius = sc.Quantity('5 um')
    
    # create 4 trajectories for 3 events
    z_pos = np.array([[0,0,0,0],[1,1,1,1],[-1,11,2,11],[-2,12,4,12]])
    x_pos = np.array([[0,0,0,0],[0,0,0,0],[0,0,0,0],[0,0,0,0]])
    y_pos = np.array([[0,0,0,0],[0,0,0,0],[0,0,0,0],[0,0,0,0]])
    kx = np.zeros((3,4))
    ky = np.zeros((3,4))
    kz = np.array([[1,1,1,1],[-1,1,1,1],[-1,1,1,1]])
    ntraj = z_pos.shape[1]
    weights = np.array([[.8, .8, .9, .8],[.7, .3, .7, 0],[.1, .1, .5, 0]])
    pol = None
    trajectories = mc.Trajectory([x_pos, y_pos, z_pos],[kx, ky, kz], weights, pol) 
    
    ########## test absorption and stuck without fresnel ##########
    
    # create simulation objects
    source = Source(wavelen, polarization=None, incidence_angle=0)
    species = Spheres(n_particle, radius, volume_fraction, pdi=0)
    system = StructuredSphere(species, small_n, small_n, microsphere_radius, structure='glass')
    detector = DetectorMultScat()
    
    # calculate reflectance
    results = mc.Results(trajectories, system, source, n_eff=n_eff, form=form)
    refl, trans = results.detect(detector)

    # compare to expected result
    expected_trans_array = np.array([0., .3, 0.25, 0])/ntraj #calculated manually
    expected_refl_array = np.array([.7, 0., .25, 0.])/ntraj #calculated manually
    assert_almost_equal(refl, np.sum(expected_refl_array))
    assert_almost_equal(trans, np.sum(expected_trans_array))

    ########## test fresnel as well ##########
    
    # create new simulation objects to test fresnel
    system = StructuredSphere(species, small_n, large_n, microsphere_radius, structure='glass')
    results = mc.Results(trajectories, system, source, n_eff=n_eff, form=form)
    
    # calculate reflectance
    refl, trans = results.detect(detector)
    
    # compare to expected result
    expected_trans_array = np.array([0.0345679, .25185185, 0.22222222, 0.])/ntraj #calculated manually
    expected_refl_array = np.array([.69876543, 0.12592593, 0.33333333, 0.11111111])/ntraj #calculated manually
    assert_almost_equal(refl, np.sum(expected_refl_array))
    assert_almost_equal(trans, np.sum(expected_trans_array))

    ########## test steps in z longer than sample thickness ##########
    
    # create new simulation objects to test z longer than thickness
    z_pos = np.array([[0,0,0,0],[1,1,14,12],[-1,11,2,11],[-2,12,4,12]])
    trajectories = mc.Trajectory([x_pos, y_pos, z_pos],[kx, ky, kz], weights, pol)
    system = StructuredSphere(species, small_n, small_n, microsphere_radius, structure='glass')
    results = mc.Results(trajectories, system, source, n_eff=n_eff, form=form)
    
    # calculate reflectance
    refl, trans = results.detect(detector)
    
    # compare to exprected result
    expected_trans_array = np.array([0., .3, .9, .8])/ntraj #calculated manually
    expected_refl_array = np.array([.7, 0., 0., 0.])/ntraj #calculated manually
    assert_almost_equal(refl, np.sum(expected_refl_array))
    assert_almost_equal(trans, np.sum(expected_trans_array))

    ########## test tir ##########
    
    # create new simulation objects to test tir
    z_pos = np.array([[0,0,0,0],[1,1,1,1],[-1,11,2,11],[-2,12,4,12]])
    weights = np.ones((3,4))
    trajectories = mc.Trajectory([x_pos, y_pos, z_pos],[kx, ky, kz], weights, pol)
    system = StructuredSphere(species, small_n, small_n, microsphere_radius, structure='glass')
    results = mc.Results(trajectories, system, source, n_eff=n_eff, form=form)
    
    # calculate reflectance
    refl, trans = results.detect(detector)
    
    # compare to expected result
    # since the tir=True reruns the stuck trajectory, we don't know whether it will end up reflected or transmitted
    # all we can know is that the end refl + trans > 0.99
    assert_almost_equal(refl + trans, 1.) 


def test_trajectories():
    '''
    Test trajectory initialization for structured sphere 
    '''
    
    # set parameters
    nevents = 2
    ntraj = 3
    microsphere_radius = 5
    radius = sc.Quantity('150 nm')
    n_particle = sc.Quantity(1.5, '')
    n_matrix = sc.Quantity(1.0, '')
    n_medium = sc.Quantity(1.0, '')
    volume_fraction = 0.5
    
    # calculate n_sample according to bruggeman
    n_sample = ri.n_eff(n_particle, n_matrix, volume_fraction) 

    # set up the system
    species = Spheres(n_particle, radius, volume_fraction, pdi=0)
    system = StructuredSphere(species, n_matrix, n_medium, microsphere_radius, structure='glass')
    
    # Initialize the attributes of the trajectories
    pos0, dir0, weight0, pol0 = mc.initialize(nevents, ntraj, system, n_sample, seed=1)
    pos0 = sc.Quantity(pos0, 'um')
    dir0 = sc.Quantity(dir0, '')
    weight0 = sc.Quantity(weight0, '')

    # Create a Trajectory object
    trajectories = mc.Trajectory(pos0, dir0, weight0, pol0)
    
    
def test_get_angles_sphere():
    '''
    Make sure get_angles_sphere() returns correct angle values
    
    TODO: get_angles_sphere() may be depricated in refactored version. Make sure
    to check this function after refactoring
    '''
    # set parameters
    microsphere_radius = 5
    
    z_pos = np.array([[0,0,0,0],[1,1,1,1],[-1,11,2,11],[-2,12,4,12]])
    x_pos = np.array([[0,0,0,0],[0,0,0,0],[0,0,0,0],[0,-0,0,0]])
    y_pos = np.array([[0,0,0,0],[0,0,0,0],[0,0,0,0],[0,0,0,0]])
    indices = np.array([1,1,1,1])
    _, _, thetas = mc.get_angles_sphere(x_pos, y_pos, z_pos, microsphere_radius, indices, incident = True)
    assert_almost_equal(np.sum(thetas), 0.) 

def test_index_match():
    '''
    Compare reflectance for sphere where particle is index-matched to matrix
    and incident direction is +Z to fresnel film with infinite reflections
    '''
    
    # set parameters
    ntraj = 2
    nevents = 3
    wavelen = sc.Quantity('600 nm')
    radius = sc.Quantity('0.140 um')
    microsphere_radius = sc.Quantity('10 um')
    volume_fraction = sc.Quantity(0.55,'')
    n_particle = sc.Quantity(1.6,'')
    n_matrix = sc.Quantity(1.6,'')
    n_medium = sc.Quantity(1,'')
    
    # set up simulation
    source = Source(wavelen, polarization=None, incidence_angle=0)
    detector = DetectorMultScat(angle=0, length=np.inf, distance=0)
    species = Spheres(n_particle, radius, volume_fraction, pdi=0)
    system = StructuredSphere(species, n_matrix, n_medium, microsphere_radius, structure='glass')
    
    results = mc.run(system, source, ntraj, nevents, seed=None, n_eff='bruggeman', form = 'auto')
    refl_sphere = results.detect(detector)
    
    # calculated by hand from fresnel infinite sum
    refl_fresnel_int = 0.053 # calculated by hand
    refl_exact = refl_fresnel_int + (1-refl_fresnel_int)**2*refl_fresnel_int/(1-refl_fresnel_int**2)
    assert_almost_equal(refl_sphere, refl_exact, decimal=3) 
<<<<<<< HEAD
    
    
    
=======
>>>>>>> d35c2826
    
    <|MERGE_RESOLUTION|>--- conflicted
+++ resolved
@@ -239,11 +239,5 @@
     refl_fresnel_int = 0.053 # calculated by hand
     refl_exact = refl_fresnel_int + (1-refl_fresnel_int)**2*refl_fresnel_int/(1-refl_fresnel_int**2)
     assert_almost_equal(refl_sphere, refl_exact, decimal=3) 
-<<<<<<< HEAD
-    
-    
-    
-=======
->>>>>>> d35c2826
     
     